"""
"""

import holodeck as holo
from holodeck.constants import PC, GYR
from holodeck.librarian import (
    _Param_Space,
    PD_Normal, PD_Uniform,
    # _Parameter_Space, _LHS_Parameter_Space,
    # PD_Uniform_Log,
)


# ! BAD -- error in ZERO_DYNAMIC_STALLED_SYSTEMS & ZERO_GMT_STALLED_SYSTEMS parameters !#
class PS_Broad_Uniform_02(_Param_Space):

    def __init__(self, log, nsamples, sam_shape, seed):
        raise RuntimeError(f"THERE WAS AN ERROR IN THIS PARAMETER SPACE")
        super().__init__(
            log, nsamples, sam_shape, seed,

            hard_time=PD_Uniform(0.2, 10.0),   # [Gyr]

            gsmf_phi0=PD_Uniform(-3.5, -1.5),
            gsmf_mchar0_log10=PD_Uniform(10.5, 12.0),   # [log10(Msol)]

            mmb_amp_log10=PD_Uniform(+7.5, +9.5),   # [log10(Msol)]
            mmb_scatter=PD_Uniform(+0.0, +0.6),
        )

    @classmethod
    def model_for_params(cls, params, sam_shape=None):

        hard_time = params['hard_time'] * GYR
        hard_gamma_inner = -1.0
        hard_rchar = 10.0 * PC
        hard_gamma_outer = +2.5
        hard_sepa_init = 1e4 * PC

        # Parameters are based on `sam-parameters.ipynb` fit to [Tomczak+2014]
        gsmf_phiz = -0.6
        gsmf_mcharz = 0.11
        gsmf_alpha0 = -1.21
        gsmf_alphaz = -0.03

        gpf_frac_norm_allq = 0.025
        gpf_malpha = 0.0
        gpf_qgamma = 0.0
        gpf_zbeta = 1.0
        gpf_max_frac = 1.0

        gmt_norm = 0.5 * GYR
        gmt_malpha = 0.0
        gmt_qgamma = -1.0   # Boylan-Kolchin+2008
        gmt_zbeta = -0.5

        mmb_plaw = 1.10   # average MM2013 and KH2013

        gsmf = holo.sam.GSMF_Schechter(
            phi0=params['gsmf_phi0'],
            phiz=gsmf_phiz,
            mchar0_log10=params['gsmf_mchar0_log10'],
            mcharz=gsmf_mcharz,
            alpha0=gsmf_alpha0,
            alphaz=gsmf_alphaz,
        )
        gpf = holo.sam.GPF_Power_Law(
            frac_norm_allq=gpf_frac_norm_allq,
            malpha=gpf_malpha,
            qgamma=gpf_qgamma,
            zbeta=gpf_zbeta,
            max_frac=gpf_max_frac,
        )
        gmt = holo.sam.GMT_Power_Law(
            time_norm=gmt_norm,
            malpha=gmt_malpha,
            qgamma=gmt_qgamma,
            zbeta=gmt_zbeta,
        )
        mmbulge = holo.relations.MMBulge_KH2013(
            mamp_log10=params['mmb_amp_log10'],
            mplaw=mmb_plaw,
            scatter_dex=params['mmb_scatter'],
        )

        kw = {} if sam_shape is None else dict(shape=sam_shape)
        sam = holo.sam.Semi_Analytic_Model(
            gsmf=gsmf, gpf=gpf, gmt=gmt, mmbulge=mmbulge,
            ZERO_DYNAMIC_STALLED_SYSTEMS=False,
            ZERO_GMT_STALLED_SYSTEMS=True,
            **kw
        )

        hard = holo.hardening.Fixed_Time.from_sam(
            sam,
            hard_time,
            sepa_init=hard_sepa_init,
            rchar=hard_rchar,
            gamma_sc=hard_gamma_inner,
            gamma_df=hard_gamma_outer,
            progress=False,
        )

        return sam, hard


class PS_Broad_Uniform_02B(_Param_Space):
    """This class fixes an issue with PS_Broad_Uniform_02 where the parameters:

    `ZERO_DYNAMIC_STALLED_SYSTEMS` was set to False (should be True), and
    `ZERO_GMT_STALLED_SYSTEMS` was set to True (should be False, but doesn't really matter)

    These are fixed in this class!

    """

    def __init__(self, log, nsamples, sam_shape, seed):
        super().__init__(
            log, nsamples, sam_shape, seed,

            hard_time=PD_Uniform(0.2, 10.0),   # [Gyr]

            gsmf_phi0=PD_Uniform(-3.5, -1.5),
            gsmf_mchar0_log10=PD_Uniform(10.5, 12.0),   # [log10(Msol)]

            mmb_amp_log10=PD_Uniform(+7.5, +9.5),   # [log10(Msol)]
            mmb_scatter=PD_Uniform(+0.0, +0.6),
        )

    @classmethod
    def model_for_params(cls, params, sam_shape=None):

        hard_time = params['hard_time'] * GYR
        hard_gamma_inner = -1.0
        hard_rchar = 10.0 * PC
        hard_gamma_outer = +2.5
        hard_sepa_init = 1e4 * PC

        # Parameters are based on `sam-parameters.ipynb` fit to [Tomczak+2014]
        gsmf_phiz = -0.6
        gsmf_mcharz = 0.11
        gsmf_alpha0 = -1.21
        gsmf_alphaz = -0.03

        gpf_frac_norm_allq = 0.025
        gpf_malpha = 0.0
        gpf_qgamma = 0.0
        gpf_zbeta = 1.0
        gpf_max_frac = 1.0

        gmt_norm = 0.5 * GYR
        gmt_malpha = 0.0
        gmt_qgamma = -1.0   # Boylan-Kolchin+2008
        gmt_zbeta = -0.5

        mmb_plaw = 1.10   # average MM2013 and KH2013

        gsmf = holo.sam.GSMF_Schechter(
            phi0=params['gsmf_phi0'],
            phiz=gsmf_phiz,
            mchar0_log10=params['gsmf_mchar0_log10'],
            mcharz=gsmf_mcharz,
            alpha0=gsmf_alpha0,
            alphaz=gsmf_alphaz,
        )
        gpf = holo.sam.GPF_Power_Law(
            frac_norm_allq=gpf_frac_norm_allq,
            malpha=gpf_malpha,
            qgamma=gpf_qgamma,
            zbeta=gpf_zbeta,
            max_frac=gpf_max_frac,
        )
        gmt = holo.sam.GMT_Power_Law(
            time_norm=gmt_norm,
            malpha=gmt_malpha,
            qgamma=gmt_qgamma,
            zbeta=gmt_zbeta,
        )
        mmbulge = holo.relations.MMBulge_KH2013(
            mamp_log10=params['mmb_amp_log10'],
            mplaw=mmb_plaw,
            scatter_dex=params['mmb_scatter'],
        )

        kw = {} if sam_shape is None else dict(shape=sam_shape)
        sam = holo.sam.Semi_Analytic_Model(
            gsmf=gsmf, gpf=gpf, gmt=gmt, mmbulge=mmbulge,
            ZERO_DYNAMIC_STALLED_SYSTEMS=True,
            ZERO_GMT_STALLED_SYSTEMS=False,
            **kw
        )

        hard = holo.hardening.Fixed_Time.from_sam(
            sam,
            hard_time,
            sepa_init=hard_sepa_init,
            rchar=hard_rchar,
            gamma_sc=hard_gamma_inner,
            gamma_df=hard_gamma_outer,
            progress=False,
        )

        return sam, hard


class PS_Broad_Uniform_02C(_Param_Space):
    """Change the hard_gamma_outer default parameter.
    """

    def __init__(self, log, nsamples, sam_shape, seed):
        super().__init__(
            log, nsamples, sam_shape, seed,

            hard_time=PD_Uniform(0.2, 10.0),   # [Gyr]

            gsmf_phi0=PD_Uniform(-3.5, -1.5),
            gsmf_mchar0_log10=PD_Uniform(10.5, 12.0),   # [log10(Msol)]

            mmb_amp_log10=PD_Uniform(+7.5, +9.5),   # [log10(Msol)]
            mmb_scatter=PD_Uniform(+0.0, +0.6),
        )

    @classmethod
    def model_for_params(cls, params, sam_shape=None):

        hard_time = params['hard_time'] * GYR
        hard_gamma_inner = -1.0
        hard_rchar = 10.0 * PC
        hard_gamma_outer = +1.0
        hard_sepa_init = 1e4 * PC

        # Parameters are based on `sam-parameters.ipynb` fit to [Tomczak+2014]
        gsmf_phiz = -0.6
        gsmf_mcharz = 0.11
        gsmf_alpha0 = -1.21
        gsmf_alphaz = -0.03

        gpf_frac_norm_allq = 0.025
        gpf_malpha = 0.0
        gpf_qgamma = 0.0
        gpf_zbeta = 1.0
        gpf_max_frac = 1.0

        gmt_norm = 0.5 * GYR
        gmt_malpha = 0.0
        gmt_qgamma = -1.0   # Boylan-Kolchin+2008
        gmt_zbeta = -0.5

        mmb_plaw = 1.10   # average MM2013 and KH2013

        gsmf = holo.sam.GSMF_Schechter(
            phi0=params['gsmf_phi0'],
            phiz=gsmf_phiz,
            mchar0_log10=params['gsmf_mchar0_log10'],
            mcharz=gsmf_mcharz,
            alpha0=gsmf_alpha0,
            alphaz=gsmf_alphaz,
        )
        gpf = holo.sam.GPF_Power_Law(
            frac_norm_allq=gpf_frac_norm_allq,
            malpha=gpf_malpha,
            qgamma=gpf_qgamma,
            zbeta=gpf_zbeta,
            max_frac=gpf_max_frac,
        )
        gmt = holo.sam.GMT_Power_Law(
            time_norm=gmt_norm,
            malpha=gmt_malpha,
            qgamma=gmt_qgamma,
            zbeta=gmt_zbeta,
        )
        mmbulge = holo.relations.MMBulge_KH2013(
            mamp_log10=params['mmb_amp_log10'],
            mplaw=mmb_plaw,
            scatter_dex=params['mmb_scatter'],
        )

        kw = {} if sam_shape is None else dict(shape=sam_shape)
        sam = holo.sam.Semi_Analytic_Model(
            gsmf=gsmf, gpf=gpf, gmt=gmt, mmbulge=mmbulge,
            ZERO_DYNAMIC_STALLED_SYSTEMS=True,
            ZERO_GMT_STALLED_SYSTEMS=False,
            **kw
        )

        hard = holo.hardening.Fixed_Time.from_sam(
            sam,
            hard_time,
            sepa_init=hard_sepa_init,
            rchar=hard_rchar,
            gamma_sc=hard_gamma_inner,
            gamma_df=hard_gamma_outer,
            progress=False,
        )

        return sam, hard

<<<<<<< HEAD
=======

class PS_Broad_Uniform_02_GW(_Param_Space):

    def __init__(self, log, nsamples, sam_shape, seed):
        super().__init__(
            log, nsamples, sam_shape, seed,

            gsmf_phi0=PD_Uniform(-3.5, -1.5),
            gsmf_mchar0_log10=PD_Uniform(10.5, 12.0),   # [log10(Msol)]

            mmb_amp_log10=PD_Uniform(+7.5, +9.5),   # [log10(Msol)]
            mmb_scatter=PD_Uniform(+0.0, +0.6),
        )

    @classmethod
    def model_for_params(cls, params, sam_shape=None):

        # Parameters are based on `sam-parameters.ipynb` fit to [Tomczak+2014]
        gsmf_phiz = -0.6
        gsmf_mcharz = 0.11
        gsmf_alpha0 = -1.21
        gsmf_alphaz = -0.03

        gpf_frac_norm_allq = 0.025
        gpf_malpha = 0.0
        gpf_qgamma = 0.0
        gpf_zbeta = 1.0
        gpf_max_frac = 1.0

        gmt_norm = 0.5 * GYR
        gmt_malpha = 0.0
        gmt_qgamma = -1.0   # Boylan-Kolchin+2008
        gmt_zbeta = -0.5

        mmb_plaw = 1.10   # average MM2013 and KH2013

        gsmf = holo.sam.GSMF_Schechter(
            phi0=params['gsmf_phi0'],
            phiz=gsmf_phiz,
            mchar0_log10=params['gsmf_mchar0_log10'],
            mcharz=gsmf_mcharz,
            alpha0=gsmf_alpha0,
            alphaz=gsmf_alphaz,
        )
        gpf = holo.sam.GPF_Power_Law(
            frac_norm_allq=gpf_frac_norm_allq,
            malpha=gpf_malpha,
            qgamma=gpf_qgamma,
            zbeta=gpf_zbeta,
            max_frac=gpf_max_frac,
        )
        gmt = holo.sam.GMT_Power_Law(
            time_norm=gmt_norm,
            malpha=gmt_malpha,
            qgamma=gmt_qgamma,
            zbeta=gmt_zbeta,
        )
        mmbulge = holo.relations.MMBulge_KH2013(
            mamp_log10=params['mmb_amp_log10'],
            mplaw=mmb_plaw,
            scatter_dex=params['mmb_scatter'],
        )

        kw = {} if sam_shape is None else dict(shape=sam_shape)
        sam = holo.sam.Semi_Analytic_Model(
            gsmf=gsmf, gpf=gpf, gmt=gmt, mmbulge=mmbulge,
            ZERO_DYNAMIC_STALLED_SYSTEMS=False,
            ZERO_GMT_STALLED_SYSTEMS=True,
            **kw
        )

        hard = holo.hardening.Hard_GW()

        return sam, hard


>>>>>>> 62bf8d70
# ! BAD -- error in ZERO_DYNAMIC_STALLED_SYSTEMS & ZERO_GMT_STALLED_SYSTEMS parameters !#
class PS_Broad_Uniform_03(_Param_Space):

    def __init__(self, log, nsamples, sam_shape, seed):
        raise RuntimeError(f"THERE WAS AN ERROR IN THIS PARAMETER SPACE")
        super().__init__(
            log, nsamples, sam_shape, seed,

            hard_time=PD_Uniform(0.2, 10.0),   # [Gyr]

            gsmf_mchar0_log10=PD_Uniform(10.5, 12.0),   # [log10(Msol)]

            mmb_amp_log10=PD_Uniform(+7.5, +9.5),   # [log10(Msol)]
            mmb_scatter=PD_Uniform(+0.0, +0.6),
        )

    @classmethod
    def model_for_params(cls, params, sam_shape=None):

        hard_time = params['hard_time'] * GYR
        hard_gamma_inner = -1.0
        hard_rchar = 10.0 * PC
        hard_gamma_outer = +2.5
        hard_sepa_init = 1e4 * PC

        # Parameters are based on `sam-parameters.ipynb` fit to [Tomczak+2014]
        gsmf_phi0 = -2.57
        gsmf_phiz = -0.6
        gsmf_mcharz = 0.11
        gsmf_alpha0 = -1.21
        gsmf_alphaz = -0.03

        gpf_frac_norm_allq = 0.025
        gpf_malpha = 0.0
        gpf_qgamma = 0.0
        gpf_zbeta = 1.0
        gpf_max_frac = 1.0

        gmt_norm = 0.5 * GYR
        gmt_malpha = 0.0
        gmt_qgamma = -1.0   # Boylan-Kolchin+2008
        gmt_zbeta = -0.5

        mmb_plaw = 1.10   # average MM2013 and KH2013

        gsmf = holo.sam.GSMF_Schechter(
            phi0=gsmf_phi0,
            phiz=gsmf_phiz,
            mchar0_log10=params['gsmf_mchar0_log10'],
            mcharz=gsmf_mcharz,
            alpha0=gsmf_alpha0,
            alphaz=gsmf_alphaz,
        )
        gpf = holo.sam.GPF_Power_Law(
            frac_norm_allq=gpf_frac_norm_allq,
            malpha=gpf_malpha,
            qgamma=gpf_qgamma,
            zbeta=gpf_zbeta,
            max_frac=gpf_max_frac,
        )
        gmt = holo.sam.GMT_Power_Law(
            time_norm=gmt_norm,
            malpha=gmt_malpha,
            qgamma=gmt_qgamma,
            zbeta=gmt_zbeta,
        )
        mmbulge = holo.relations.MMBulge_KH2013(
            mamp_log10=params['mmb_amp_log10'],
            mplaw=mmb_plaw,
            scatter_dex=params['mmb_scatter'],
        )

        kw = {} if sam_shape is None else dict(shape=sam_shape)
        sam = holo.sam.Semi_Analytic_Model(
            gsmf=gsmf, gpf=gpf, gmt=gmt, mmbulge=mmbulge,
            ZERO_DYNAMIC_STALLED_SYSTEMS=False,
            ZERO_GMT_STALLED_SYSTEMS=True,
            **kw
        )

        hard = holo.hardening.Fixed_Time.from_sam(
            sam,
            hard_time,
            sepa_init=hard_sepa_init,
            rchar=hard_rchar,
            gamma_sc=hard_gamma_inner,
            gamma_df=hard_gamma_outer,
            progress=False,
        )

        return sam, hard


class PS_Broad_Uniform_03B(_Param_Space):
    """This class fixes an issue with PS_Broad_Uniform_03 where the parameters:

    `ZERO_DYNAMIC_STALLED_SYSTEMS` was set to False (should be True), and
    `ZERO_GMT_STALLED_SYSTEMS` was set to True (should be False, but doesn't really matter)

    These are fixed in this class!

    """

    def __init__(self, log, nsamples, sam_shape, seed):
        super().__init__(
            log, nsamples, sam_shape, seed,

            hard_time=PD_Uniform(0.2, 10.0),   # [Gyr]

            gsmf_mchar0_log10=PD_Uniform(10.5, 12.0),   # [log10(Msol)]

            mmb_amp_log10=PD_Uniform(+7.5, +9.5),   # [log10(Msol)]
            mmb_scatter=PD_Uniform(+0.0, +0.6),
        )

    @classmethod
    def model_for_params(cls, params, sam_shape=None):

        hard_time = params['hard_time'] * GYR
        hard_gamma_inner = -1.0
        hard_rchar = 10.0 * PC
        hard_gamma_outer = +2.5
        hard_sepa_init = 1e4 * PC

        # Parameters are based on `sam-parameters.ipynb` fit to [Tomczak+2014]
        gsmf_phi0 = -2.57
        gsmf_phiz = -0.6
        gsmf_mcharz = 0.11
        gsmf_alpha0 = -1.21
        gsmf_alphaz = -0.03

        gpf_frac_norm_allq = 0.025
        gpf_malpha = 0.0
        gpf_qgamma = 0.0
        gpf_zbeta = 1.0
        gpf_max_frac = 1.0

        gmt_norm = 0.5 * GYR
        gmt_malpha = 0.0
        gmt_qgamma = -1.0   # Boylan-Kolchin+2008
        gmt_zbeta = -0.5

        mmb_plaw = 1.10   # average MM2013 and KH2013

        gsmf = holo.sam.GSMF_Schechter(
            phi0=gsmf_phi0,
            phiz=gsmf_phiz,
            mchar0_log10=params['gsmf_mchar0_log10'],
            mcharz=gsmf_mcharz,
            alpha0=gsmf_alpha0,
            alphaz=gsmf_alphaz,
        )
        gpf = holo.sam.GPF_Power_Law(
            frac_norm_allq=gpf_frac_norm_allq,
            malpha=gpf_malpha,
            qgamma=gpf_qgamma,
            zbeta=gpf_zbeta,
            max_frac=gpf_max_frac,
        )
        gmt = holo.sam.GMT_Power_Law(
            time_norm=gmt_norm,
            malpha=gmt_malpha,
            qgamma=gmt_qgamma,
            zbeta=gmt_zbeta,
        )
        mmbulge = holo.relations.MMBulge_KH2013(
            mamp_log10=params['mmb_amp_log10'],
            mplaw=mmb_plaw,
            scatter_dex=params['mmb_scatter'],
        )

        kw = {} if sam_shape is None else dict(shape=sam_shape)
        sam = holo.sam.Semi_Analytic_Model(
            gsmf=gsmf, gpf=gpf, gmt=gmt, mmbulge=mmbulge,
            ZERO_DYNAMIC_STALLED_SYSTEMS=True,
            ZERO_GMT_STALLED_SYSTEMS=False,
            **kw
        )

        hard = holo.hardening.Fixed_Time.from_sam(
            sam,
            hard_time,
            sepa_init=hard_sepa_init,
            rchar=hard_rchar,
            gamma_sc=hard_gamma_inner,
            gamma_df=hard_gamma_outer,
            progress=False,
        )

        return sam, hard


class PS_Broad_Uniform_03_GW(_Param_Space):

    def __init__(self, log, nsamples, sam_shape, seed):
        super().__init__(
            log, nsamples, sam_shape, seed,

            gsmf_phi0=PD_Uniform(-3.5, -1.5),
            gsmf_mchar0_log10=PD_Uniform(10.5, 12.0),   # [log10(Msol)]

            mmb_amp_log10=PD_Uniform(+7.5, +9.5),   # [log10(Msol)]
            mmb_scatter=PD_Uniform(+0.0, +0.6),
        )

    @classmethod
    def model_for_params(cls, params, sam_shape=None):

        # Parameters are based on `sam-parameters.ipynb` fit to [Tomczak+2014]
        gsmf_phi0 = -2.57
        gsmf_phiz = -0.6
        gsmf_mcharz = 0.11
        gsmf_alpha0 = -1.21
        gsmf_alphaz = -0.03

        gpf_frac_norm_allq = 0.025
        gpf_malpha = 0.0
        gpf_qgamma = 0.0
        gpf_zbeta = 1.0
        gpf_max_frac = 1.0

        gmt_norm = 0.5 * GYR
        gmt_malpha = 0.0
        gmt_qgamma = -1.0   # Boylan-Kolchin+2008
        gmt_zbeta = -0.5

        mmb_plaw = 1.10   # average MM2013 and KH2013

        gsmf = holo.sam.GSMF_Schechter(
            phi0=gsmf_phi0,
            phiz=gsmf_phiz,
            mchar0_log10=params['gsmf_mchar0_log10'],
            mcharz=gsmf_mcharz,
            alpha0=gsmf_alpha0,
            alphaz=gsmf_alphaz,
        )
        gpf = holo.sam.GPF_Power_Law(
            frac_norm_allq=gpf_frac_norm_allq,
            malpha=gpf_malpha,
            qgamma=gpf_qgamma,
            zbeta=gpf_zbeta,
            max_frac=gpf_max_frac,
        )
        gmt = holo.sam.GMT_Power_Law(
            time_norm=gmt_norm,
            malpha=gmt_malpha,
            qgamma=gmt_qgamma,
            zbeta=gmt_zbeta,
        )
        mmbulge = holo.relations.MMBulge_KH2013(
            mamp_log10=params['mmb_amp_log10'],
            mplaw=mmb_plaw,
            scatter_dex=params['mmb_scatter'],
        )

        kw = {} if sam_shape is None else dict(shape=sam_shape)
        sam = holo.sam.Semi_Analytic_Model(
            gsmf=gsmf, gpf=gpf, gmt=gmt, mmbulge=mmbulge,
            ZERO_DYNAMIC_STALLED_SYSTEMS=False,
            ZERO_GMT_STALLED_SYSTEMS=True,
            **kw
        )

        hard = holo.hardening.Hard_GW()

        return sam, hard


class PS_Simple_2Par_01(_Param_Space):
    """Updated version of the old 2Par and 2Par_Wider parameter-spaces.
    """

    def __init__(self, log, nsamples, sam_shape, seed):
        super().__init__(
            log, nsamples, sam_shape, seed,

            hard_time=PD_Uniform(0.1, 12.0),   # [Gyr]
            gsmf_phi0=PD_Uniform(-3.5, -1.5),
        )

    @classmethod
    def model_for_params(cls, params, sam_shape=None):

        hard_time = params['hard_time'] * GYR
        hard_gamma_inner = -1.0
        hard_rchar = 10.0 * PC
        hard_gamma_outer = +2.5
        hard_sepa_init = 1e4 * PC

        # Parameters are based on `sam-parameters.ipynb` fit to [Tomczak+2014]
        gsmf_phi0 = params['gsmf_phi0']     # -2.57
        gsmf_phiz = -0.6
        gsmf_mchar0_log10 = 11.24,
        gsmf_mcharz = 0.11
        gsmf_alpha0 = -1.21
        gsmf_alphaz = -0.03

        gpf_frac_norm_allq = 0.025
        gpf_malpha = 0.0
        gpf_qgamma = 0.0
        gpf_zbeta = 1.0
        gpf_max_frac = 1.0

        gmt_norm = 0.5 * GYR
        gmt_malpha = 0.0
        gmt_qgamma = -1.0   # Boylan-Kolchin+2008
        gmt_zbeta = -0.5

        # averages of MM2013 and KH2013
        mmb_amp_log10 = 8.575            # [log10(Msol)]
        mmb_plaw = 1.10
        mmb_scatter = 0.31

        gsmf = holo.sam.GSMF_Schechter(
            phi0=gsmf_phi0,
            phiz=gsmf_phiz,
            mchar0_log10=gsmf_mchar0_log10,
            mcharz=gsmf_mcharz,
            alpha0=gsmf_alpha0,
            alphaz=gsmf_alphaz,
        )
        gpf = holo.sam.GPF_Power_Law(
            frac_norm_allq=gpf_frac_norm_allq,
            malpha=gpf_malpha,
            qgamma=gpf_qgamma,
            zbeta=gpf_zbeta,
            max_frac=gpf_max_frac,
        )
        gmt = holo.sam.GMT_Power_Law(
            time_norm=gmt_norm,
            malpha=gmt_malpha,
            qgamma=gmt_qgamma,
            zbeta=gmt_zbeta,
        )
        mmbulge = holo.relations.MMBulge_KH2013(
            mamp_log10=mmb_amp_log10,
            mplaw=mmb_plaw,
            scatter_dex=mmb_scatter,
        )

        kw = {} if sam_shape is None else dict(shape=sam_shape)
        sam = holo.sam.Semi_Analytic_Model(
            gsmf=gsmf, gpf=gpf, gmt=gmt, mmbulge=mmbulge,
            ZERO_DYNAMIC_STALLED_SYSTEMS=True,
            ZERO_GMT_STALLED_SYSTEMS=False,
            **kw
        )

        hard = holo.hardening.Fixed_Time.from_sam(
            sam,
            hard_time,
            sepa_init=hard_sepa_init,
            rchar=hard_rchar,
            gamma_sc=hard_gamma_inner,
            gamma_df=hard_gamma_outer,
            progress=False,
        )

        return sam, hard


class PS_Simple_2Par_02(_Param_Space):

    def __init__(self, log, nsamples, sam_shape, seed):
        super().__init__(
            log, nsamples, sam_shape, seed,

            mmb_amp_log10=PD_Uniform(+7.5, +9.5),   # [log10(Msol)]
            mmb_scatter=PD_Uniform(+0.0, +1.2),
        )

    @classmethod
    def model_for_params(cls, params, sam_shape=None):

        hard_time = 3.0 * GYR
        hard_gamma_inner = -1.0
        hard_rchar = 10.0 * PC
        hard_gamma_outer = +2.5
        hard_sepa_init = 1e4 * PC

        # Parameters are based on `sam-parameters.ipynb` fit to [Tomczak+2014]
        gsmf_phi0 = -2.57
        gsmf_phiz = -0.6
        gsmf_mchar0_log10 = 11.24,
        gsmf_mcharz = 0.11
        gsmf_alpha0 = -1.21
        gsmf_alphaz = -0.03

        gpf_frac_norm_allq = 0.025
        gpf_malpha = 0.0
        gpf_qgamma = 0.0
        gpf_zbeta = 1.0
        gpf_max_frac = 1.0

        gmt_norm = 0.5 * GYR
        gmt_malpha = 0.0
        gmt_qgamma = -1.0   # Boylan-Kolchin+2008
        gmt_zbeta = -0.5

        # averages of MM2013 and KH2013
        mmb_amp_log10 = params['mmb_amp_log10']   # 8.575            # [log10(Msol)]
        mmb_plaw = 1.10
        mmb_scatter = params['mmb_scatter']  # 0.31

        gsmf = holo.sam.GSMF_Schechter(
            phi0=gsmf_phi0,
            phiz=gsmf_phiz,
            mchar0_log10=gsmf_mchar0_log10,
            mcharz=gsmf_mcharz,
            alpha0=gsmf_alpha0,
            alphaz=gsmf_alphaz,
        )
        gpf = holo.sam.GPF_Power_Law(
            frac_norm_allq=gpf_frac_norm_allq,
            malpha=gpf_malpha,
            qgamma=gpf_qgamma,
            zbeta=gpf_zbeta,
            max_frac=gpf_max_frac,
        )
        gmt = holo.sam.GMT_Power_Law(
            time_norm=gmt_norm,
            malpha=gmt_malpha,
            qgamma=gmt_qgamma,
            zbeta=gmt_zbeta,
        )
        mmbulge = holo.relations.MMBulge_KH2013(
            mamp_log10=mmb_amp_log10,
            mplaw=mmb_plaw,
            scatter_dex=mmb_scatter,
        )

        kw = {} if sam_shape is None else dict(shape=sam_shape)
        sam = holo.sam.Semi_Analytic_Model(
            gsmf=gsmf, gpf=gpf, gmt=gmt, mmbulge=mmbulge,
            ZERO_DYNAMIC_STALLED_SYSTEMS=True,
            ZERO_GMT_STALLED_SYSTEMS=False,
            **kw
        )

        hard = holo.hardening.Fixed_Time.from_sam(
            sam,
            hard_time,
            sepa_init=hard_sepa_init,
            rchar=hard_rchar,
            gamma_sc=hard_gamma_inner,
            gamma_df=hard_gamma_outer,
            progress=False,
        )

        return sam, hard


class PS_Generic(_Param_Space):
    """
    """

    #! This is included as an example:
    # def __init__(self, log, nsamples, sam_shape, seed):
    #     super(_Param_Space, self).__init__(
    #         log, nsamples, sam_shape, seed,
    #         hard_time=PD_Uniform(0.1, 11.0),   # [Gyr]
    #         gsmf_phi0=PD_Uniform(-3.5, -1.5),
    #         gsmf_mchar0_log10=PD_Uniform(10.5, 12.5),   # [log10(Msol)]
    #         mmb_amp_log10=PD_Uniform(+7.5, +9.5),   # [log10(Msol)]
    #         mmb_scatter=PD_Uniform(+0.0, +1.2),
    #     )

    @classmethod
    def model_for_params(cls, params, sam_shape=None, new_def_params={}):
        """Construct a model (SAM and hardening instances) from the given parameters.

        Arguments
        ---------
        params : dict
            Key-value pairs for sam/hardening parameters.  Each item much match expected parameters
            that are set in the `defaults` dictionary.
        sam_shape : None  or  int  or  (3,) int
        new_def_params : dict
            Key-value pairs to override default parameters.  This should be used for subclassing,
            so that this entire method does not need to be re-written.
            For example, to set a new default value, use something like:
            `super().model_for_params(params, sam_shape=sam_shape, new_def_params=dict(hard_rchar=1*PC))`

        Returns
        -------
        sam : `holodeck.sam.Semi_Analytic_Model` instance
        hard : `holodeck.hardening._Hardening` instance

        """

        # ---- Set default parameters

        defaults = dict(
            hard_time=3.0,               # [Gyr]
            hard_gamma_inner=-1.0,
            hard_rchar=10.0,             # [pc]
            hard_gamma_outer=+2.5,
            hard_sepa_init=1e4,       # [pc]

            # Parameters are based on `sam-parameters.ipynb` fit to [Tomczak+2014]
            gsmf_phi0=-2.77,
            gsmf_phiz=-0.6,
            gsmf_mchar0_log10=11.24,
            gsmf_mcharz=0.11,
            gsmf_alpha0=-1.21,
            gsmf_alphaz=-0.03,

            gpf_frac_norm_allq=0.025,
            gpf_malpha=0.0,
            gpf_qgamma=0.0,
            gpf_zbeta=1.0,
            gpf_max_frac=1.0,

            gmt_norm=0.5,      # [Gyr]
            gmt_malpha=0.0,
            gmt_qgamma=-1.0,        # Boylan-Kolchin+2008
            gmt_zbeta=-0.5,

            mmb_mamp_log10=8.69,
            mmb_plaw=1.10,          # average MM2013 and KH2013
            mmb_scatter_dex=0.3,
        )

        # ---- Update default parameters with input parameters

        if len(params) < 1:
            err = "No `params` included in call to `model_for_params`!"
            raise ValueError(err)

        # Update parameters specified in sub-classes

        for kk, vv in new_def_params.items():
            if kk not in defaults:
                err = f"`new_def_params` has key '{kk}' not found in defaults!  ({defaults.keys()})!"
                raise ValueError(err)
            defaults[kk] = vv

        # Update parameters passes in using the `params` dict, typically from LHC sampling

        for kk, vv in params.items():
            if kk not in defaults:
                err = f"`params` has key '{kk}' not found in defaults!  ({defaults.keys()})!"
                raise ValueError(err)
            if kk in new_def_params:
                err = f"`params` has key '{kk}' which is also in `new_def_params`!  ({new_def_params.keys()})!"
                raise ValueError(err)

            defaults[kk] = vv

        # ---- Construct SAM and hardening model

        gsmf = holo.sam.GSMF_Schechter(
            phi0=defaults['gsmf_phi0'],
            phiz=defaults['gsmf_phiz'],
            mchar0_log10=defaults['gsmf_mchar0_log10'],
            mcharz=defaults['gsmf_mcharz'],
            alpha0=defaults['gsmf_alpha0'],
            alphaz=defaults['gsmf_alphaz'],
        )
        gpf = holo.sam.GPF_Power_Law(
            frac_norm_allq=defaults['gpf_frac_norm_allq'],
            malpha=defaults['gpf_malpha'],
            qgamma=defaults['gpf_qgamma'],
            zbeta=defaults['gpf_zbeta'],
            max_frac=defaults['gpf_max_frac'],
        )
        gmt = holo.sam.GMT_Power_Law(
            time_norm=defaults['gmt_norm']*GYR,
            malpha=defaults['gmt_malpha'],
            qgamma=defaults['gmt_qgamma'],
            zbeta=defaults['gmt_zbeta'],
        )
        mmbulge = holo.relations.MMBulge_KH2013(
            mamp_log10=defaults['mmb_mamp_log10'],
            mplaw=defaults['mmb_plaw'],
            scatter_dex=defaults['mmb_scatter_dex'],
        )

        sam = holo.sam.Semi_Analytic_Model(
            gsmf=gsmf, gpf=gpf, gmt=gmt, mmbulge=mmbulge,
            ZERO_DYNAMIC_STALLED_SYSTEMS=True,
            ZERO_GMT_STALLED_SYSTEMS=False,
            shape=sam_shape,
        )

        hard = holo.hardening.Fixed_Time.from_sam(
            sam,
            defaults['hard_time']*GYR,
            sepa_init=defaults['hard_sepa_init']*PC,
            rchar=defaults['hard_rchar']*PC,
            gamma_sc=defaults['hard_gamma_inner'],
            gamma_df=defaults['hard_gamma_outer'],
            progress=False,
        )

        return sam, hard


class PS_Simple_2Par_01(_Param_Space):
    """Updated version of the old 2Par and 2Par_Wider parameter-spaces.
    """

    def __init__(self, log, nsamples, sam_shape, seed):
        super().__init__(
            log, nsamples, sam_shape, seed,

            hard_time=PD_Uniform(0.1, 12.0),   # [Gyr]
            gsmf_phi0=PD_Uniform(-3.5, -1.5),
        )

    @classmethod
    def model_for_params(cls, params, sam_shape=None):

        hard_time = params['hard_time'] * GYR
        hard_gamma_inner = -1.0
        hard_rchar = 10.0 * PC
        hard_gamma_outer = +2.5
        hard_sepa_init = 1e4 * PC

        # Parameters are based on `sam-parameters.ipynb` fit to [Tomczak+2014]
        gsmf_phi0 = params['gsmf_phi0']     # -2.57
        gsmf_phiz = -0.6
        gsmf_mchar0_log10 = 11.24,
        gsmf_mcharz = 0.11
        gsmf_alpha0 = -1.21
        gsmf_alphaz = -0.03

        gpf_frac_norm_allq = 0.025
        gpf_malpha = 0.0
        gpf_qgamma = 0.0
        gpf_zbeta = 1.0
        gpf_max_frac = 1.0

        gmt_norm = 0.5 * GYR
        gmt_malpha = 0.0
        gmt_qgamma = -1.0   # Boylan-Kolchin+2008
        gmt_zbeta = -0.5

        # averages of MM2013 and KH2013
        mmb_amp_log10 = 8.575            # [log10(Msol)]
        mmb_plaw = 1.10
        mmb_scatter = 0.31

        gsmf = holo.sam.GSMF_Schechter(
            phi0=gsmf_phi0,
            phiz=gsmf_phiz,
            mchar0_log10=gsmf_mchar0_log10,
            mcharz=gsmf_mcharz,
            alpha0=gsmf_alpha0,
            alphaz=gsmf_alphaz,
        )
        gpf = holo.sam.GPF_Power_Law(
            frac_norm_allq=gpf_frac_norm_allq,
            malpha=gpf_malpha,
            qgamma=gpf_qgamma,
            zbeta=gpf_zbeta,
            max_frac=gpf_max_frac,
        )
        gmt = holo.sam.GMT_Power_Law(
            time_norm=gmt_norm,
            malpha=gmt_malpha,
            qgamma=gmt_qgamma,
            zbeta=gmt_zbeta,
        )
        mmbulge = holo.relations.MMBulge_KH2013(
            mamp_log10=mmb_amp_log10,
            mplaw=mmb_plaw,
            scatter_dex=mmb_scatter,
        )

        kw = {} if sam_shape is None else dict(shape=sam_shape)
        sam = holo.sam.Semi_Analytic_Model(
            gsmf=gsmf, gpf=gpf, gmt=gmt, mmbulge=mmbulge,
            ZERO_DYNAMIC_STALLED_SYSTEMS=True,
            ZERO_GMT_STALLED_SYSTEMS=False,
            **kw
        )

        hard = holo.hardening.Fixed_Time.from_sam(
            sam,
            hard_time,
            sepa_init=hard_sepa_init,
            rchar=hard_rchar,
            gamma_sc=hard_gamma_inner,
            gamma_df=hard_gamma_outer,
            progress=False,
        )

        return sam, hard


class PS_Broad_Uniform_04(PS_Broad_Uniform_02B):
    """Expand the mmb_scatter parameter from PS_Broad_Uniform_02B
    """

    def __init__(self, log, nsamples, sam_shape, seed):
        super(PS_Broad_Uniform_02B, self).__init__(
            log, nsamples, sam_shape, seed,

            hard_time=PD_Uniform(0.1, 11.0),   # [Gyr]

            gsmf_phi0=PD_Uniform(-3.5, -1.5),
            gsmf_mchar0_log10=PD_Uniform(10.5, 12.5),   # [log10(Msol)]

            mmb_amp_log10=PD_Uniform(+7.5, +9.5),   # [log10(Msol)]
            mmb_scatter=PD_Uniform(+0.0, +1.2),
        )


# ==============================================================================
<<<<<<< HEAD
# ==============================================================================
# ==============================================================================


def fiducial_model_for_params(sam_shape=None, **kwargs):

    params = dict(
        hard_time=3.0 * GYR,
        hard_gamma_inner=-1.0,
        hard_rchar=30.0 * PC,
        hard_gamma_outer=+2.5,
        hard_sepa_init=1e4 * PC,

        # Parameters are based on `sam-parameters.ipynb` fit to [Tomczak+2014]
        gsmf_phi0=-2.57,
        gsmf_phiz=-0.6,
        gsmf_mchar0_log10=11.24,
        gsmf_mcharz=0.11,
        gsmf_alpha0=-1.21,
        gsmf_alphaz=-0.03,

        gpf_frac_norm_allq=0.025,
        gpf_malpha=0.0,
        gpf_qgamma=0.0,
        gpf_zbeta=1.0,
        gpf_max_frac=1.0,

        gmt_norm=0.5 * GYR,
        gmt_malpha=0.0,
        gmt_qgamma=-1.0,   # Boylan-Kolchin+2008
        gmt_zbeta=-0.5,

        # averages of MM2013 and KH2013
        mmb_amp_log10=8.575,        # [log10(Msol)]
        mmb_plaw=1.10,
        mmb_scatter=0.31,
    )

    for kk in kwargs.keys():
        if kk not in params:
            raise KeyError(f"kwargs includes key '{kk}' unexpected in parameters!")

    # Update parameters with `kwargs` values
    params.update(kwargs)

    gsmf = holo.sam.GSMF_Schechter(
        phi0=params['gsmf_phi0'],
        phiz=params['gsmf_phiz'],
        mchar0_log10=params['gsmf_mchar0_log10'],
        mcharz=params['gsmf_mcharz'],
        alpha0=params['gsmf_alpha0'],
        alphaz=params['gsmf_alphaz'],
    )
    gpf = holo.sam.GPF_Power_Law(
        frac_norm_allq=params['gpf_frac_norm_allq'],
        malpha=params['gpf_malpha'],
        qgamma=params['gpf_qgamma'],
        zbeta=params['gpf_zbeta'],
        max_frac=params['gpf_max_frac'],
    )
    gmt = holo.sam.GMT_Power_Law(
        time_norm=params['gmt_norm'],
        malpha=params['gmt_malpha'],
        qgamma=params['gmt_qgamma'],
        zbeta=params['gmt_zbeta'],
    )
    mmbulge = holo.relations.MMBulge_KH2013(
        mamp_log10=params['mmb_amp_log10'],
        mplaw=params['mmb_plaw'],
        scatter_dex=params['mmb_scatter'],
    )

    kw = {} if sam_shape is None else dict(shape=sam_shape)
    sam = holo.sam.Semi_Analytic_Model(
        gsmf=gsmf, gpf=gpf, gmt=gmt, mmbulge=mmbulge,
        ZERO_DYNAMIC_STALLED_SYSTEMS=True,
        ZERO_GMT_STALLED_SYSTEMS=False,
        **kw
    )

    hard = holo.hardening.Fixed_Time.from_sam(
        sam,
        params['hard_time'],
        gamma_sc=params['hard_gamma_inner'],
        rchar=params['hard_rchar'],
        gamma_df=params['hard_gamma_outer'],
        sepa_init=params['hard_sepa_init'],
        progress=False,
    )

    return sam, hard, params


# ==============================================================================
# ====    OLD    ====
=======
# ====    Uniform 05    ====
>>>>>>> 62bf8d70
# ==============================================================================


class _PS_Uniform_05(PS_Generic):

    def __init__(self, log, nsamples, sam_shape, seed):
        super().__init__(
            log, nsamples, sam_shape, seed,
            hard_time=PD_Uniform(0.1, 11.0),   # [Gyr]
            gsmf_phi0=PD_Uniform(-3.5, -1.5),
            gsmf_mchar0_log10=PD_Uniform(10.5, 12.5),   # [log10(Msol)]
            mmb_mamp_log10=PD_Uniform(+7.5, +9.5),   # [log10(Msol)]
            mmb_scatter_dex=PD_Uniform(+0.0, +1.2),
        )


class PS_Uniform_05A(_PS_Uniform_05):

    @classmethod
    def model_for_params(cls, params, sam_shape=None, new_def_params={}):
        # NOTE: these should be the same as the default case, just duplicating them here for clarity
        new_def_params = dict(
            hard_gamma_inner=-1.0,
            hard_rchar=10.0,            # [pc]
            hard_gamma_outer=+2.5,
        )
        return super().model_for_params(params, sam_shape=sam_shape, new_def_params=new_def_params)


class PS_Uniform_05B(_PS_Uniform_05):

    @classmethod
    def model_for_params(cls, params, sam_shape=None, new_def_params={}):
        # NOTE: these should be the same as the default case, just duplicating them here for clarity
        new_def_params = dict(
            hard_gamma_inner=-1.0,
            hard_rchar=100.0,               # [pc]
            hard_gamma_outer=+2.5,
        )
        return super().model_for_params(params, sam_shape=sam_shape, new_def_params=new_def_params)


class PS_Uniform_05C(_PS_Uniform_05):

    @classmethod
    def model_for_params(cls, params, sam_shape=None, new_def_params={}):
        # NOTE: these should be the same as the default case, just duplicating them here for clarity
        new_def_params = dict(
            hard_gamma_inner=-1.0,
            hard_rchar=10.0,            # [pc]
            hard_gamma_outer=+1.0,
        )
        return super().model_for_params(params, sam_shape=sam_shape, new_def_params=new_def_params)


class PS_Uniform_05D(_PS_Uniform_05):

    @classmethod
    def model_for_params(cls, params, sam_shape=None, new_def_params={}):
        # NOTE: these should be the same as the default case, just duplicating them here for clarity
        new_def_params = dict(
            hard_gamma_inner=-1.0,
            hard_rchar=100.0,            # [pc]
            hard_gamma_outer=+1.0,
        )
        return super().model_for_params(params, sam_shape=sam_shape, new_def_params=new_def_params)


class PS_Uniform_05E(_PS_Uniform_05):

    @classmethod
    def model_for_params(cls, params, sam_shape=None, new_def_params={}):
        # NOTE: these should be the same as the default case, just duplicating them here for clarity
        new_def_params = dict(
            hard_gamma_inner=0.0,
            hard_rchar=10.0,            # [pc]
            hard_gamma_outer=+1.0,
        )
        return super().model_for_params(params, sam_shape=sam_shape, new_def_params=new_def_params)


class PS_Uniform_05F(_PS_Uniform_05):

    @classmethod
    def model_for_params(cls, params, sam_shape=None, new_def_params={}):
        # NOTE: these should be the same as the default case, just duplicating them here for clarity
        new_def_params = dict(
            hard_gamma_inner=0.0,
            hard_rchar=10.0,            # [pc]
            hard_gamma_outer=+2.5,
        )
        return super().model_for_params(params, sam_shape=sam_shape, new_def_params=new_def_params)<|MERGE_RESOLUTION|>--- conflicted
+++ resolved
@@ -295,8 +295,6 @@
 
         return sam, hard
 
-<<<<<<< HEAD
-=======
 
 class PS_Broad_Uniform_02_GW(_Param_Space):
 
@@ -373,7 +371,6 @@
         return sam, hard
 
 
->>>>>>> 62bf8d70
 # ! BAD -- error in ZERO_DYNAMIC_STALLED_SYSTEMS & ZERO_GMT_STALLED_SYSTEMS parameters !#
 class PS_Broad_Uniform_03(_Param_Space):
 
@@ -972,217 +969,8 @@
         return sam, hard
 
 
-class PS_Simple_2Par_01(_Param_Space):
-    """Updated version of the old 2Par and 2Par_Wider parameter-spaces.
-    """
-
-    def __init__(self, log, nsamples, sam_shape, seed):
-        super().__init__(
-            log, nsamples, sam_shape, seed,
-
-            hard_time=PD_Uniform(0.1, 12.0),   # [Gyr]
-            gsmf_phi0=PD_Uniform(-3.5, -1.5),
-        )
-
-    @classmethod
-    def model_for_params(cls, params, sam_shape=None):
-
-        hard_time = params['hard_time'] * GYR
-        hard_gamma_inner = -1.0
-        hard_rchar = 10.0 * PC
-        hard_gamma_outer = +2.5
-        hard_sepa_init = 1e4 * PC
-
-        # Parameters are based on `sam-parameters.ipynb` fit to [Tomczak+2014]
-        gsmf_phi0 = params['gsmf_phi0']     # -2.57
-        gsmf_phiz = -0.6
-        gsmf_mchar0_log10 = 11.24,
-        gsmf_mcharz = 0.11
-        gsmf_alpha0 = -1.21
-        gsmf_alphaz = -0.03
-
-        gpf_frac_norm_allq = 0.025
-        gpf_malpha = 0.0
-        gpf_qgamma = 0.0
-        gpf_zbeta = 1.0
-        gpf_max_frac = 1.0
-
-        gmt_norm = 0.5 * GYR
-        gmt_malpha = 0.0
-        gmt_qgamma = -1.0   # Boylan-Kolchin+2008
-        gmt_zbeta = -0.5
-
-        # averages of MM2013 and KH2013
-        mmb_amp_log10 = 8.575            # [log10(Msol)]
-        mmb_plaw = 1.10
-        mmb_scatter = 0.31
-
-        gsmf = holo.sam.GSMF_Schechter(
-            phi0=gsmf_phi0,
-            phiz=gsmf_phiz,
-            mchar0_log10=gsmf_mchar0_log10,
-            mcharz=gsmf_mcharz,
-            alpha0=gsmf_alpha0,
-            alphaz=gsmf_alphaz,
-        )
-        gpf = holo.sam.GPF_Power_Law(
-            frac_norm_allq=gpf_frac_norm_allq,
-            malpha=gpf_malpha,
-            qgamma=gpf_qgamma,
-            zbeta=gpf_zbeta,
-            max_frac=gpf_max_frac,
-        )
-        gmt = holo.sam.GMT_Power_Law(
-            time_norm=gmt_norm,
-            malpha=gmt_malpha,
-            qgamma=gmt_qgamma,
-            zbeta=gmt_zbeta,
-        )
-        mmbulge = holo.relations.MMBulge_KH2013(
-            mamp_log10=mmb_amp_log10,
-            mplaw=mmb_plaw,
-            scatter_dex=mmb_scatter,
-        )
-
-        kw = {} if sam_shape is None else dict(shape=sam_shape)
-        sam = holo.sam.Semi_Analytic_Model(
-            gsmf=gsmf, gpf=gpf, gmt=gmt, mmbulge=mmbulge,
-            ZERO_DYNAMIC_STALLED_SYSTEMS=True,
-            ZERO_GMT_STALLED_SYSTEMS=False,
-            **kw
-        )
-
-        hard = holo.hardening.Fixed_Time.from_sam(
-            sam,
-            hard_time,
-            sepa_init=hard_sepa_init,
-            rchar=hard_rchar,
-            gamma_sc=hard_gamma_inner,
-            gamma_df=hard_gamma_outer,
-            progress=False,
-        )
-
-        return sam, hard
-
-
-class PS_Broad_Uniform_04(PS_Broad_Uniform_02B):
-    """Expand the mmb_scatter parameter from PS_Broad_Uniform_02B
-    """
-
-    def __init__(self, log, nsamples, sam_shape, seed):
-        super(PS_Broad_Uniform_02B, self).__init__(
-            log, nsamples, sam_shape, seed,
-
-            hard_time=PD_Uniform(0.1, 11.0),   # [Gyr]
-
-            gsmf_phi0=PD_Uniform(-3.5, -1.5),
-            gsmf_mchar0_log10=PD_Uniform(10.5, 12.5),   # [log10(Msol)]
-
-            mmb_amp_log10=PD_Uniform(+7.5, +9.5),   # [log10(Msol)]
-            mmb_scatter=PD_Uniform(+0.0, +1.2),
-        )
-
-
 # ==============================================================================
-<<<<<<< HEAD
-# ==============================================================================
-# ==============================================================================
-
-
-def fiducial_model_for_params(sam_shape=None, **kwargs):
-
-    params = dict(
-        hard_time=3.0 * GYR,
-        hard_gamma_inner=-1.0,
-        hard_rchar=30.0 * PC,
-        hard_gamma_outer=+2.5,
-        hard_sepa_init=1e4 * PC,
-
-        # Parameters are based on `sam-parameters.ipynb` fit to [Tomczak+2014]
-        gsmf_phi0=-2.57,
-        gsmf_phiz=-0.6,
-        gsmf_mchar0_log10=11.24,
-        gsmf_mcharz=0.11,
-        gsmf_alpha0=-1.21,
-        gsmf_alphaz=-0.03,
-
-        gpf_frac_norm_allq=0.025,
-        gpf_malpha=0.0,
-        gpf_qgamma=0.0,
-        gpf_zbeta=1.0,
-        gpf_max_frac=1.0,
-
-        gmt_norm=0.5 * GYR,
-        gmt_malpha=0.0,
-        gmt_qgamma=-1.0,   # Boylan-Kolchin+2008
-        gmt_zbeta=-0.5,
-
-        # averages of MM2013 and KH2013
-        mmb_amp_log10=8.575,        # [log10(Msol)]
-        mmb_plaw=1.10,
-        mmb_scatter=0.31,
-    )
-
-    for kk in kwargs.keys():
-        if kk not in params:
-            raise KeyError(f"kwargs includes key '{kk}' unexpected in parameters!")
-
-    # Update parameters with `kwargs` values
-    params.update(kwargs)
-
-    gsmf = holo.sam.GSMF_Schechter(
-        phi0=params['gsmf_phi0'],
-        phiz=params['gsmf_phiz'],
-        mchar0_log10=params['gsmf_mchar0_log10'],
-        mcharz=params['gsmf_mcharz'],
-        alpha0=params['gsmf_alpha0'],
-        alphaz=params['gsmf_alphaz'],
-    )
-    gpf = holo.sam.GPF_Power_Law(
-        frac_norm_allq=params['gpf_frac_norm_allq'],
-        malpha=params['gpf_malpha'],
-        qgamma=params['gpf_qgamma'],
-        zbeta=params['gpf_zbeta'],
-        max_frac=params['gpf_max_frac'],
-    )
-    gmt = holo.sam.GMT_Power_Law(
-        time_norm=params['gmt_norm'],
-        malpha=params['gmt_malpha'],
-        qgamma=params['gmt_qgamma'],
-        zbeta=params['gmt_zbeta'],
-    )
-    mmbulge = holo.relations.MMBulge_KH2013(
-        mamp_log10=params['mmb_amp_log10'],
-        mplaw=params['mmb_plaw'],
-        scatter_dex=params['mmb_scatter'],
-    )
-
-    kw = {} if sam_shape is None else dict(shape=sam_shape)
-    sam = holo.sam.Semi_Analytic_Model(
-        gsmf=gsmf, gpf=gpf, gmt=gmt, mmbulge=mmbulge,
-        ZERO_DYNAMIC_STALLED_SYSTEMS=True,
-        ZERO_GMT_STALLED_SYSTEMS=False,
-        **kw
-    )
-
-    hard = holo.hardening.Fixed_Time.from_sam(
-        sam,
-        params['hard_time'],
-        gamma_sc=params['hard_gamma_inner'],
-        rchar=params['hard_rchar'],
-        gamma_df=params['hard_gamma_outer'],
-        sepa_init=params['hard_sepa_init'],
-        progress=False,
-    )
-
-    return sam, hard, params
-
-
-# ==============================================================================
-# ====    OLD    ====
-=======
 # ====    Uniform 05    ====
->>>>>>> 62bf8d70
 # ==============================================================================
 
 
