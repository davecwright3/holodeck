--- conflicted
+++ resolved
@@ -341,21 +341,12 @@
 
 
 def trapz_loglog(
-<<<<<<< HEAD
-        yy: npt.ArrayLike,
-        xx: npt.ArrayLike,
-        bounds: Optional[Tuple[float, float]] = None,
-        axis: int = -1,
-        dlogx: Optional[float] = None,
-        lntol: float = 1e-2
-=======
     yy: npt.ArrayLike,
     xx: npt.ArrayLike,
     bounds: Optional[Tuple[float, float]] = None,
     axis: int = -1,
     dlogx: Optional[float] = None,
     lntol: float = 1e-2
->>>>>>> d36b39ae
     ) -> npt.ArrayLike:
     """Calculate integral, given `y = dA/dx` or `y = dA/dlogx` w/ trapezoid rule in log-log space.
 
@@ -495,10 +486,7 @@
     ct = 0.5 * (ct[1:] + ct[:-1])
     ct = np.moveaxis(ct, 0, -1)
     ct = ct * np.diff(xx)
-<<<<<<< HEAD
     ct = np.cumsum(ct, axis=-1)
-=======
->>>>>>> d36b39ae
     ct = np.moveaxis(ct, -1, axis)
     return ct
 
@@ -750,7 +738,7 @@
     """GW Strain from a single source in a circular orbit.
 
     e.g. Sesana+2004 Eq.36
-    e.g. EN07 Eq.17
+    e.g. Enoki+2004 Eq.5
     """
     #
     hs = _GW_SRC_CONST * mchirp * np.power(2*mchirp*freq_orb_rest, 2/3) / dcom
