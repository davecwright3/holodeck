--- conflicted
+++ resolved
@@ -232,18 +232,13 @@
 
     """
 
-<<<<<<< HEAD
     MASS_AMP = None
-=======
-    MASS_AMP = 3.0e8 * MSOL
->>>>>>> 7003ec96
     MASS_AMP_LOG10 = 8.17   # log10(M/Msol)
     MASS_PLAW = 1.01
     MASS_REF = 1.0e11 * MSOL
     SCATTER_DEX = 0.3
 
     def __init__(self, mamp=None, mamp_log10=None, mplaw=None, mref=None, bulge_mfrac=0.615, scatter_dex=None):
-<<<<<<< HEAD
         if (self.MASS_AMP_LOG10 is not None) == (self.MASS_AMP is not None):
             err = "One of `MASS_AMP_LOG10` _or_ `MASS_AMP` must be set!"
             log.exception(err)
@@ -252,10 +247,6 @@
         if (mamp is None) and (mamp_log10 is None):
             mamp_log10 = self.MASS_AMP_LOG10
             mamp = self.MASS_AMP
-=======
-        if (mamp is None) and (mamp_log10 is None):
-            mamp_log10 = self.MASS_AMP_LOG10
->>>>>>> 7003ec96
         if mplaw is None:
             mplaw = self.MASS_PLAW
         if mref is None:
