--- conflicted
+++ resolved
@@ -1717,12 +1717,9 @@
             q_bg = 0
             z_bg = 0
             zfinal_bg = 0
-<<<<<<< HEAD
-=======
             dcom_bg = 0
             sepa_bg = 0
             asep_bg = 0
->>>>>>> 68d805e8
             for bb in range(M*Q*Z): #iterate through bins, loudest to quietest
                 mm = msort[bb]
                 qq = qsort[bb]
