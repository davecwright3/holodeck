--- conflicted
+++ resolved
@@ -382,11 +382,7 @@
     """
 
     def __init__(
-<<<<<<< HEAD
         self, mtot=(1.0e4*MSOL, 1.0e11*MSOL, 61), mrat=(1e-3, 1.0, 81), redz=(1e-3, 10.0, 101),
-=======
-        self, mtot=(1.0e4*MSOL, 1.0e11*MSOL, 61), mrat=(1e-3, 1.0, 81), redz=(1e-3, 6.0, 101),
->>>>>>> 3fae0fd6
         shape=None,
         gsmf=GSMF_Schechter, gpf=GPF_Power_Law, gmt=GMT_Power_Law, mmbulge=relations.MMBulge_MM2013
     ):
@@ -411,16 +407,6 @@
         gmt = utils._get_subclass_instance(gmt, None, _Galaxy_Merger_Time)
         mmbulge = utils._get_subclass_instance(mmbulge, None, relations._MMBulge_Relation)
 
-<<<<<<< HEAD
-        # nl = 3
-        # nh = 30 - nl
-        # mix = 0.1
-        # lo = zmath.spacing([extr[0], mix], 'log', nl)
-        # hi = zmath.spacing([mix, extr[1]], 'lin', nh+1)[1:]
-        # redz = np.concatenate([lo, hi])
-
-=======
->>>>>>> 3fae0fd6
         # Process grid specifications
         param_names = ['mtot', 'mrat', 'redz']
         params = [mtot, mrat, redz]
