r"""Semi Analytic Modeling (SAM) submodule.

The core element of the SAM module is the :class:`Semi_Analytic_Model` class.  This class requires four
components as arguments:

(1) Galaxy Stellar Mass Function (GSMF): gives the comoving number-density of galaxies as a function
    of stellar mass.  This is implemented as subclasses of the :class:`_Galaxy_Stellar_Mass_Function`
    base class.
(2) Galaxy Pair Fraction (GPF): gives the fraction of galaxies that are in a 'pair' with a given
    mass ratio (and typically a function of redshift and primary-galaxy mass).  Implemented as
    subclasses of the :class:`_Galaxy_Pair_Fraction` subclass.
(3) Galaxy Merger Time (GMT): gives the characteristic time duration for galaxy 'mergers' to occur.
    Implemented as subclasses of the :class:`_Galaxy_Merger_Time` subclass.
(4) M_bh - M_bulge Relation (mmbulge): gives MBH properties for a given galaxy stellar-bulge mass.
    Implemented as subcalsses of the :class:`holodeck.relations._MMBulge_Relation` subclass.

The :class:`Semi_Analytic_Model` class defines a grid in parameter space of total MBH mass ($M=M_1 + M_2$),
MBH mass ratio ($q \\equiv M_1/M_2$), redshift ($z$), and at times binary separation
(semi-major axis $a$) or binary rest-frame orbital-frequency ($f_r$).  Over this grid, the distribution of
comoving number-density of MBH binaries in the Universe is calculated.  Methods are also provided
that interface with the `kalepy` package to draw 'samples' (discretized binaries) from the
distribution, and to calculate GW signatures.

The step of going from a number-density of binaries in $(M, q, z)$ space, to also the distribution
in $a$ or $f$ is subtle, as it requires modeling the binary evolution (i.e. hardening rate).


To-Do
-----
* Change mass-ratios and redshifts (1+z) to log-space; expand q parameter range.
* Incorporate arbitrary hardening mechanisms into SAM construction, sample self-consistently.
* Should there be an additional dimension of parameter space for galaxy properties?  This way
  variance in scaling relations is incorporated directly before calculating realizations.
* Allow SAM class to take M-sigma in addition to M-Mbulge.
* Should GW calculations be moved to the `gravwaves.py` module?

References
----------
* [Sesana2008]_ Sesana, Vecchio, Colacino 2008.
* [Chen2019]_ Chen, Sesana, Conselice 2019.

"""

import abc
from datetime import datetime

import numpy as np
import scipy as sp
import scipy.interpolate  # noqa

import kalepy as kale

import holodeck as holo
from holodeck import cosmo, utils   # , log
from holodeck.constants import GYR, SPLC, MSOL, MPC, YR, PC
from holodeck import relations, gravwaves, single_sources
import holodeck.sam_cython

REDZ_SAMPLE_VOLUME = True    #: get redshifts by sampling uniformly in 3D spatial volume, and converting

GSMF_USES_MTOT = False       #: the mass used in the GSMF is interpretted as M=m1+m2, otherwise use primary m1
GPF_USES_MTOT = False        #: the mass used in the GPF  is interpretted as M=m1+m2, otherwise use primary m1
GMT_USES_MTOT = False        #: the mass used in the GMT  is interpretted as M=m1+m2, otherwise use primary m1

# ZERO_GMT_STALLED_SYSTEMS = False


# ==============================
# ====    SAM Components    ====
# ==============================


# ----    Galaxy Stellar-Mass Function    ----


class _Galaxy_Stellar_Mass_Function(abc.ABC):
    """Galaxy Stellar-Mass Function base-class.  Used to calculate number-density of galaxies.


    """

    @abc.abstractmethod
    def __init__(self, *args, **kwargs):
        return

    @abc.abstractmethod
    def __call__(self, mstar, redz):
        """Return the number-density of galaxies at a given stellar mass, per log10 interval of stellar-mass.

        i.e. Phi = dn / dlog10(M)

        Parameters
        ----------
        mstar : scalar or ndarray
            Galaxy stellar-mass in units of [grams]
        redz : scalar or ndarray
            Redshift.

        Returns
        -------
        rv : scalar or ndarray
            Number-density of galaxies in units of [Mpc^-3]

        """
        return


class GSMF_Schechter(_Galaxy_Stellar_Mass_Function):
    r"""Single Schechter Function - Galaxy Stellar Mass Function.

    This is density per unit log10-interval of stellar mass, i.e. $Phi = dn / d\\log_{10}(M)$

    See: [Chen2019]_ Eq.9 and enclosing section.

    """

    def __init__(self, phi0=-2.77, phiz=-0.27, mchar0_log10=11.24, mchar0=None, mcharz=0.0, alpha0=-1.24, alphaz=-0.03):
        mchar0, _ = utils._parse_val_log10_val_pars(
            mchar0, mchar0_log10, val_units=MSOL, name='mchar0', only_one=True
        )

        self._phi0 = phi0         # - 2.77  +/- [-0.29, +0.27]  [log10(1/Mpc^3)]
        self._phiz = phiz         # - 0.27  +/- [-0.21, +0.23]  [log10(1/Mpc^3)]
        self._mchar0 = mchar0       # 10^ (+11.24  +/- [-0.17, +0.20]  [log10(Msol)])
        self._mcharz = mcharz       #  0.0                        [log10(Msol)]    # noqa
        self._alpha0 = alpha0     # -1.24   +/- [-0.16, +0.16]
        self._alphaz = alphaz     # -0.03   +/- [-0.14, +0.16]
        return

    def __call__(self, mstar, redz):
        r"""Return the number-density of galaxies at a given stellar mass.

        See: [Chen2019] Eq.8

        Parameters
        ----------
        mstar : scalar or ndarray
            Galaxy stellar-mass in units of [grams]
        redz : scalar or ndarray
            Redshift.

        Returns
        -------
        rv : scalar or ndarray
            Number-density of galaxies per log-interval of mass in units of [Mpc^-3]
            i.e.  ``Phi = dn / d\\log_{10}(M)``

        """
        phi = self._phi_func(redz)
        mchar = self._mchar_func(redz)
        alpha = self._alpha_func(redz)
        xx = mstar / mchar
        # [Chen2019]_ Eq.8
        rv = np.log(10.0) * phi * np.power(xx, 1.0 + alpha) * np.exp(-xx)
        return rv

    def _phi_func(self, redz):
        """See: [Chen2019]_ Eq.9
        """
        return np.power(10.0, self._phi0 + self._phiz * redz)

    def _mchar_func(self, redz):
        """See: [Chen2019]_ Eq.10 - NOTE: added `redz` term
        """
        return self._mchar0 + self._mcharz * redz

    def _alpha_func(self, redz):
        """See: [Chen2019]_ Eq.11
        """
        return self._alpha0 + self._alphaz * redz


# ----    Galaxy Pair Fraction    ----


class _Galaxy_Pair_Fraction(abc.ABC):
    """Galaxy Pair Fraction base class, used to describe the fraction of galaxies in mergers/pairs.
    """

    @abc.abstractmethod
    def __init__(self, *args, **kwargs):
        return

    @abc.abstractmethod
    def __call__(self, mass, mrat, redz):
        """Return the fraction of galaxies in pairs of the given parameters.

        Parameters
        ----------
        mass : array_like,
            Mass of the system, units of [grams].
            NOTE: the definition of mass is ambiguous, i.e. whether it is the primary mass, or the
            combined system mass.
        mrat : array_like,
            Mass-ratio of the system (m2/m1 <= 1.0), dimensionless.
        redz : array_like,
            Redshift.

        Returns
        -------
        rv : scalar or ndarray,
            Galaxy pair fraction, dimensionless.

        """
        return


class GPF_Power_Law(_Galaxy_Pair_Fraction):
    """Galaxy Pair Fraction - Single Power-Law
    """

    def __init__(self, frac_norm_allq=0.025, frac_norm=None, mref=None, mref_log10=11.0,
                 malpha=0.0, zbeta=0.8, qgamma=0.0, obs_conv_qlo=0.25, max_frac=1.0):

        mref, _ = utils._parse_val_log10_val_pars(
            mref, mref_log10, val_units=MSOL, name='mref', only_one=True
        )

        # If the pair-fraction integrated over all mass-ratios is given (f0), convert to regular (f0-prime)
        if frac_norm is None:
            if frac_norm_allq is None:
                raise ValueError("If `frac_norm` is not given, `frac_norm_allq` is requried!")
            pow = qgamma + 1.0
            qlo = obs_conv_qlo
            qhi = 1.00
            pair_norm = (qhi**pow - qlo**pow) / pow
            frac_norm = frac_norm_allq / pair_norm

        # normalization corresponds to f0-prime in [Chen2019]_
        self._frac_norm = frac_norm   # f0 = 0.025 b/t [+0.02, +0.03]  [+0.01, +0.05]
        self._malpha = malpha         #      0.0   b/t [-0.2 , +0.2 ]  [-0.5 , +0.5 ]  # noqa
        self._zbeta = zbeta           #      0.8   b/t [+0.6 , +0.1 ]  [+0.0 , +2.0 ]  # noqa
        self._qgamma = qgamma         #      0.0   b/t [-0.2 , +0.2 ]  [-0.2 , +0.2 ]  # noqa

        if (max_frac < 0.0) or (1.0 < max_frac):
            err = f"Given `max_frac`={max_frac:.4f} must be between [0.0, 1.0]!"
            holo.log.exception(err)
            raise ValueError(err)
        self._max_frac = max_frac

        self._mref = mref   # NOTE: this is `a * M_0 = 1e11 Msol` in papers
        return

    def __call__(self, mass, mrat, redz):
        """Return the fraction of galaxies in pairs of the given parameters.

        Parameters
        ----------
        mass : array_like,
            Mass of the system, units of [grams].
            NOTE: the definition of mass is ambiguous, i.e. whether it is the primary mass, or the
            combined system mass.
        mrat : array_like,
            Mass-ratio of the system (m2/m1 <= 1.0), dimensionless.
        redz : array_like,
            Redshift.

        Returns
        -------
        rv : scalar or ndarray,
            Galaxy pair fraction, dimensionless.

        """
        f0p = self._frac_norm
        am0 = self._mref
        aa = self._malpha
        bb = self._zbeta
        gg = self._qgamma
        rv = f0p * np.power(mass/am0, aa) * np.power(1.0 + redz, bb) * np.power(mrat, gg)
        rv = np.clip(rv, None, self._max_frac)
        return rv


# ----    Galaxy Merger Time    ----


class _Galaxy_Merger_Time(abc.ABC):
    """Galaxy Merger Time base class, used to model merger timescale of galaxy pairs.
    """

    @abc.abstractmethod
    def __init__(self, *args, **kwargs):
        return

    @abc.abstractmethod
    def __call__(self, mass, mrat, redz):
        """Return the galaxy merger time for the given parameters.

        Parameters
        ----------
        mass : (N,) array_like[scalar]
            Mass of the system, units of [grams].
            NOTE: the definition of mass is ambiguous, i.e. whether it is the primary mass, or the
            combined system mass.
        mrat : scalar or ndarray,
            Mass-ratio of the system (m2/m1 <= 1.0), dimensionless.
        redz : scalar or ndarray,
            Redshift.

        Returns
        -------
        rv : scalar or ndarray,
            Galaxy merger time, in units of [sec].

        """
        return

    def zprime(self, mass, mrat, redz, **kwargs):
        """Return the redshift after merger (i.e. input `redz` delayed by merger time).
        """
        tau0 = self(mass, mrat, redz, **kwargs)  # sec
        # Find the redshift of  t(z) + tau
        redz_prime = utils.redz_after(tau0, redz=redz)
        return redz_prime, tau0


class GMT_Power_Law(_Galaxy_Merger_Time):
    """Galaxy Merger Time - simple power law prescription
    """

    def __init__(self, time_norm=0.55*GYR, mref0=1.0e11*MSOL, malpha=0.0, zbeta=-0.5, qgamma=0.0):
        # tau0  [sec]
        self._time_norm = time_norm   # +0.55  b/t [+0.1, +2.0]  [+0.1, +10.0]  values for [Gyr]
        self._malpha = malpha         # +0.0   b/t [-0.2, +0.2]  [-0.2, +0.2 ]
        self._zbeta = zbeta           # -0.5   b/t [-2.0, +1.0]  [-3.0, +1.0 ]
        self._qgamma = qgamma         # +0.0   b/t [-0.2, +0.2]  [-0.2, +0.2 ]

        # [Msol]  NOTE: this is `b * M_0 = 0.4e11 Msol / h0` in [Chen2019]_
        # 7.2e10*MSOL
        mref = mref0 * (0.4 / cosmo.h)
        self._mref = mref
        return

    def __call__(self, mass, mrat, redz):
        """Return the galaxy merger time for the given parameters.

        Parameters
        ----------
        mass : (N,) array_like[scalar]
            Mass of the system, units of [grams].
            NOTE: the definition of mass is ambiguous, i.e. whether it is the primary mass, or the
            combined system mass.
        mrat : (N,) array_like[scalar]
            Mass ratio of each binary.
        redz : (N,) array_like[scalar]
            Redshifts of each binary.

        Returns
        -------
        mtime : (N,) ndarray[float]
            Merger time for each binary in [sec].

        """
        # convert to primary mass
        # mpri = utils.m1m2_from_mtmr(mtot, mrat)[0]   # [grams]
        tau0 = self._time_norm                       # [sec]
        bm0 = self._mref                             # [grams]
        aa = self._malpha
        bb = self._zbeta
        gg = self._qgamma
        mtime = tau0 * np.power(mass/bm0, aa) * np.power(1.0 + redz, bb) * np.power(mrat, gg)
        mtime = mtime
        return mtime


# ===================================
# ====    Semi-Analytic Model    ====
# ===================================


class Semi_Analytic_Model:
    """Semi-Analytic Model of MBH Binary populations.

    Based on four components:
    * Galaxy Stellar-Mass Function (GSMF): the distribution of galaxy masses
    * Galaxy Pair Fraction (GPF): the probability of galaxies having a companion
    * Galaxy Merger Time (GMT): the expected galaxy-merger timescale for a pair of galaxies
    * M-MBulge relation: relation between host-galaxy (bulge-mass) and MBH (mass) properties

    """

    def __init__(
        self, mtot=(1.0e4*MSOL, 1.0e12*MSOL, 91), mrat=(1e-3, 1.0, 81), redz=(1e-3, 10.0, 101),
        shape=None, log=None,
        gsmf=GSMF_Schechter, gpf=GPF_Power_Law, gmt=GMT_Power_Law, mmbulge=relations.MMBulge_MM2013,
        **kwargs
    ):
        """Construct a new Semi_Analytic_Model instance.

        Parameters
        ----------
        mtot : list, optional
        mrat : list, optional
        redz : list, optional
        shape : _type_, optional
        gsmf : _type_, optional
        gpf : _type_, optional
        gmt : _type_, optional
        mmbulge : _type_, optional

        """
        if log is None:
            log = holo.log
        self._log = log

        deprecated_keys = ['ZERO_DYNAMIC_STALLED_SYSTEMS', 'ZERO_GMT_STALLED_SYSTEMS']
        for key, val in kwargs.items():
            if key in deprecated_keys:
                log.error(f"Using deprecated kwarg: {key}: {val}!  In the future this will raise an error.")
            else:
                err = f"Unexpected kwarg {key=}: {val=}!"
                log.exception(err)
                raise ValueError(err)

        # ---- Process SAM components

        gsmf = utils._get_subclass_instance(gsmf, None, _Galaxy_Stellar_Mass_Function)
        gpf = utils._get_subclass_instance(gpf, None, _Galaxy_Pair_Fraction)
        gmt = utils._get_subclass_instance(gmt, None, _Galaxy_Merger_Time)
        mmbulge = utils._get_subclass_instance(mmbulge, None, relations._MMBulge_Relation)
        self._gsmf = gsmf             #: Galaxy Stellar-Mass Function (`_Galaxy_Stellar_Mass_Function` instance)
        self._gpf = gpf               #: Galaxy Pair Fraction (`_Galaxy_Pair_Fraction` instance)
        self._gmt = gmt               #: Galaxy Merger Time (`_Galaxy_Merger_Time` instance)
        self._mmbulge = mmbulge       #: Mbh-Mbulge relation (`relations._MMBulge_Relation` instance)

        # ---- Create SAM grid edges

        if shape is not None:
            if np.isscalar(shape):
                shape = [shape for ii in range(3)]

        params = [mtot, mrat, redz]
        param_names = ['mtot', 'mrat', 'redz']
        for ii, (par, name) in enumerate(zip(params, param_names)):
            if not isinstance(par, tuple) and (len(par) == 3):
                err = (
                    f"{name} (type={type(par)}, len={len(par)}) must be a (3,) tuple specifying a log-spacing, "
                    "or ndarray of grid edges!"
                )
                log.exception(err)
                raise ValueError(err)

            par = [pp for pp in par]
            if shape is not None:
                if shape[ii] is not None:
                    par[2] = shape[ii]
            params[ii] = np.logspace(*np.log10(par[:2]), par[2])
            log.debug(f"{name}: [{params[ii][0]}, {params[ii][-1]}] {params[ii].size}")

        mtot, mrat, redz = params
        self.mtot = mtot
        self.mrat = mrat
        self.redz = redz

        # ---- Set other parameters

        # These values are calculated as needed by the class when the corresponding methods are called
        self._density = None          #: Binary comoving number-density
        self._shape = None            #: Shape of the parameter-space domain (mtot, mrat, redz)
        self._gmt_time = None         #: GMT timescale of galaxy mergers [sec]
        self._redz_prime = None       #: redshift following galaxy merger process

        # These values change each time a certain function is called, but are cached after each call
        self._gwb = None

        return

    @property
    def edges(self):
        """The grid edges defining the domain (list of: [`mtot`, `mrat`, `redz`])
        """
        return [self.mtot, self.mrat, self.redz]

    @property
    def shape(self):
        """Shape of the parameter space domain (number of edges in each dimension), (3,) tuple
        """
        if self._shape is None:
            self._shape = tuple([len(ee) for ee in self.edges])
        return self._shape

    def mass_stellar(self):
        """Calculate stellar masses for each MBH based on the M-MBulge relation.

        Returns
        -------
        masses : (2, N) ndarray of scalar,
            Galaxy total stellar masses for all MBH. [0, :] is primary, [1, :] is secondary [grams].

        """
        # total-mass, mass-ratio ==> (M1, M2)
        masses = utils.m1m2_from_mtmr(self.mtot[:, np.newaxis], self.mrat[np.newaxis, :])
        # BH-masses to stellar-masses
        masses = self._mmbulge.mstar_from_mbh(masses, scatter=False)
        return masses

    @property
    def static_binary_density(self):
        """The number-density of binaries in each bin, 'd^3 n / [dlog10M dq dz]' in units of [Mpc^-3].

        This is calculated once and cached.

        Returns
        -------
        density : (M, Q, Z) ndarray
            Number density of binaries, per unit redshift, mass-ratio, and log10 of mass.  Units of [Mpc^-3].

        Notes
        -----
        * This function effectively calculates Eq.21 & 5 of [Chen2019]_; or equivalently, Eq. 6 of [Sesana2008]_.
        * Bins which 'merge' after redshift zero are set to zero density (using the `self._gmt` instance).

        """
        if self._density is None:
            log = self._log

            # ---- convert from MBH ===> mstar

            # `mstar_tot` starts as the secondary mass, sorry
            mstar_pri, mstar_tot = self.mass_stellar()
            # q = m2 / m1
            mstar_rat = mstar_tot / mstar_pri
            # M = m1 + m2
            mstar_tot = mstar_pri + mstar_tot
            redz = self.redz[np.newaxis, np.newaxis, :]
            args = [mstar_pri[..., np.newaxis], mstar_rat[..., np.newaxis], mstar_tot[..., np.newaxis], redz]
            # Convert to shape (M, Q, Z)
            mstar_pri, mstar_rat, mstar_tot, redz = np.broadcast_arrays(*args)

            # choose whether the primary mass, or total mass, is used in different calculations
            mass_gsmf = mstar_tot if GSMF_USES_MTOT else mstar_pri
            mass_gpf = mstar_tot if GPF_USES_MTOT else mstar_pri
            mass_gmt = mstar_tot if GMT_USES_MTOT else mstar_pri

            # GMT returns `-1.0` for values beyond age of universe
            zprime, gmt_time = self._gmt.zprime(mass_gmt, mstar_rat, redz)
            self._gmt_time = gmt_time
            self._redz_prime = zprime

            # find valid entries (M, Q, Z)
            idx_stalled = (zprime < 0.0)
            log.info(f"Stalled SAM bins based on GMT: {utils.frac_str(idx_stalled)}")

            # ---- Get Galaxy Merger Rate  [Chen2019] Eq.5
            log.debug(f"GSMF_USES_MTOT={GSMF_USES_MTOT}")
            log.debug(f"GPF_USES_MTOT ={GPF_USES_MTOT}")
            log.debug(f"GMT_USES_MTOT ={GMT_USES_MTOT}")

            # `gsmf` returns [1/Mpc^3]   `dtdz` returns [sec]
            dens = self._gsmf(mass_gsmf, redz) * self._gpf(mass_gpf, mstar_rat, redz) * cosmo.dtdz(redz)
            # `gmt` returns [sec]
            dens /= gmt_time
            # now `dens` is  ``dn_gal / [dlog10(Mstar) dq_gal dz]``  with units of [Mpc^-3]

            # ---- Convert to MBH Binary density

            # we want ``dn_mbhb / [dlog10(M_bh) dq_bh qz]``
            # so far we have ``dn_gal / [dlog10(M_gal) dq_gal dz]``

            # dn / [dM dq dz] = (dn_gal / [dM_gal dq_gal dz]) * (dM_gal/dM_bh) * (dq_gal / dq_bh)
            mplaw = self._mmbulge._mplaw
            dqbh_dqgal = mplaw * np.power(mstar_rat, mplaw - 1.0)
            # (dMstar-pri / dMbh-pri) * (dMbh-pri/dMbh-tot) = (dMstar-pri / dMstar-tot) * (dMstar-tot/dMbh-tot)
            # ==> (dMstar-tot/dMbh-tot) = (dMstar-pri / dMbh-pri) * (dMbh-pri/dMbh-tot) / (dMstar-pri / dMstar-tot)
            #                           = (dMstar-pri / dMbh-pri) * (1 / (1+q_bh)) / (1 / (1+q_star))
            #                           = (dMstar-pri / dMbh-pri) * ((1+q_star) / (1+q_bh))
            dmstar_dmbh_pri = self._mmbulge.dmstar_dmbh(mstar_pri)   # [unitless]
            qterm = (1.0 + mstar_rat) / (1.0 + self.mrat[np.newaxis, :, np.newaxis])
            dmstar_dmbh = dmstar_dmbh_pri * qterm

            dens *= (self.mtot[:, np.newaxis, np.newaxis] / mstar_tot) * (dmstar_dmbh / dqbh_dqgal)

            # Add scatter from the M-Mbulge relation
            scatter = self._mmbulge._scatter_dex
            log.debug(f"mmbulge scatter = {scatter}")
            if scatter > 0.0:
                log.info(f"Adding MMbulge scatter ({scatter:.4e})")
                log.info(f"\tdens bef: ({utils.stats(dens)})")
                dur = datetime.now()
                mass_bef = self._integrated_binary_density(dens, sum=True)
                self._dens_bef = np.copy(dens)
                dens = add_scatter_to_masses(self.mtot, self.mrat, dens, scatter, log=log)
                self._dens_aft = np.copy(dens)

                mass_aft = self._integrated_binary_density(dens, sum=True)
                dur = datetime.now() - dur
                dm = (mass_aft - mass_bef) / mass_bef
                log.info(f"Scatter added after {dur.total_seconds()} sec")
                log.info(f"\tdens aft: ({utils.stats(dens)})")
                msg = f"mass: {mass_bef:.2e} ==> {mass_aft:.2e} || change = {dm:.4e}"
                log.info(f"\t{msg}")
                if np.fabs(dm) > 0.2:
                    err = f"Warning, significant change in number-mass!  {msg}"
                    log.error(err)

            # set values after redshift zero to have zero density
            # if self.ZERO_GMT_STALLED_SYSTEMS:
            log.info(f"zeroing out {utils.frac_str(idx_stalled)} systems stalled from GMT")
            dens[idx_stalled] = 0.0
            # else:
            #     log.info("NOT zeroing out systems with GMTs extending past redshift zero!")

            self._density = dens

        return self._density

    @utils.deprecated_fail("`dynamic_binary_number_at_fobs` or `sam_cython.dynamic_binary_number_at_fobs`")
    def dynamic_binary_number(self, *args, **kwargs):
        pass

    def dynamic_binary_number_at_fobs(self, hard, fobs_orb, **kwargs):

        if hard.CONSISTENT:
            edges, dnum, redz_final = self._dynamic_binary_number_at_fobs_consistent(hard, fobs_orb, **kwargs)
        else:
            edges, dnum, redz_final = self._dynamic_binary_number_at_fobs_inconsistent(hard, fobs_orb, **kwargs)

        return edges, dnum, redz_final

    def _dynamic_binary_number_at_fobs_consistent(self, hard, fobs_orb, steps=200, details=False):
        """Get correct redshifts for full binary-number calculation.

        Slower but more correct than old `dynamic_binary_number`.
        Same as new cython implementation `holo.sam_cython.dynamic_binary_number_at_fobs`, which is
        more than 10x faster.
        LZK 2023-05-11

        # BUG doesn't work for Fixed_Time_2PL

        """
        fobs_orb = np.asarray(fobs_orb)
        edges = self.edges + [fobs_orb, ]

        # shape: (M, Q, Z)
        dens = self.static_binary_density   # d3n/[dlog10(M) dq dz]  units: [Mpc^-3]


        # start from the hardening model's initial separation
        rmax = hard._sepa_init
        # (M,) end at the ISCO
        rmin = utils.rad_isco(self.mtot)
        # Choose steps for each binary, log-spaced between rmin and rmax
        extr = np.log10([rmax * np.ones_like(rmin), rmin])     # (2,M,)
        rads = np.linspace(0.0, 1.0, steps)[np.newaxis, :]     # (1,X)
        # (M, S)  =  (M,1) * (1,S)
        rads = extr[0][:, np.newaxis] + (extr[1] - extr[0])[:, np.newaxis] * rads
        rads = 10.0 ** rads

        # (M, Q, S)
        mt, mr, rads, norm = np.broadcast_arrays(
            self.mtot[:, np.newaxis, np.newaxis],
            self.mrat[np.newaxis, :, np.newaxis],
            rads[:, np.newaxis, :],
            hard._norm[:, :, np.newaxis],
        )
        dadt_evo = hard.dadt(mt, mr, rads, norm=norm)
        print(f"{utils.stats(dadt_evo*YR/PC)=}")

        # (M, Q, S-1)
        # Integrate (inverse) hardening rates to calculate total lifetime to each separation
        times_evo = -utils.trapz_loglog(-1.0 / dadt_evo, rads, axis=-1, cumsum=True)
        print(f"{utils.stats(times_evo/GYR)=}")
        # Combine the binary-evolution time, with the galaxy-merger time
        # (M, Q, Z, S-1)
        rz = self.redz[np.newaxis, np.newaxis, :, np.newaxis]
        times_tot = times_evo[:, :, np.newaxis, :] + self._gmt_time[:, :, :, np.newaxis]
        redz_evo = utils.redz_after(times_tot, redz=rz)

        # convert from separations to rest-frame orbital frequencies
        # (M, Q, S)
        frst_orb_evo = utils.kepler_freq_from_sepa(mt, rads)
        # (M, Q, Z, S)
        fobs_orb_evo = frst_orb_evo[:, :, np.newaxis, :] / (1.0 + rz)

        # ---- interpolate to target frequencies
        # `ndinterp` interpolates over 1th dimension

        # (M, Q, Z, S-1)  ==>  (M*Q*Z, S-1)
        fobs_orb_evo, redz_evo = [mm.reshape(-1, steps-1) for mm in [fobs_orb_evo[:, :, :, 1:], redz_evo]]
        # (M*Q*Z, X)
        redz_final = utils.ndinterp(fobs_orb, fobs_orb_evo, redz_evo, xlog=True, ylog=False)
        print(f"{utils.stats(redz_final)=}")

        # (M*Q*Z, X) ===> (M, Q, Z, X)
        redz_final = redz_final.reshape(self.shape + (fobs_orb.size,))
        coal = (redz_final > 0.0)
        frst_orb = fobs_orb * (1.0 + redz_final)
        frst_orb[frst_orb < 0.0] = 0.0
        redz_final[~coal] = -1.0

        # (M, Q, Z, X) comoving-distance in [Mpc]
        dc = np.zeros_like(redz_final)
        dc[coal] = cosmo.comoving_distance(redz_final[coal]).to('Mpc').value

        # (M, Q, Z, X) this is `(dVc/dz) * (dz/dt)` in units of [Mpc^3/s]
        cosmo_fact = np.zeros_like(redz_final)
        cosmo_fact[coal] = 4 * np.pi * (SPLC/MPC) * np.square(dc[coal]) * (1.0 + redz_final[coal])

        # (M, Q) calculate chirp-mass
        mt = self.mtot[:, np.newaxis, np.newaxis, np.newaxis]
        mr = self.mrat[np.newaxis, :, np.newaxis, np.newaxis]

        # Convert from observer-frame orbital freq, to rest-frame orbital freq
        sa = utils.kepler_sepa_from_freq(mt, frst_orb)
        print(f"{utils.stats(sa/PC)=}")
        mt, mr, sa, norm = np.broadcast_arrays(mt, mr, sa, hard._norm[:, :, np.newaxis, np.newaxis])
        # hardening rate, negative values, units of [cm/sec]
        dadt = hard.dadt(mt, mr, sa, norm=norm)
        print(f"{utils.stats(dadt*YR/PC)=}")
        # Calculate `tau = dt/dlnf_r = f_r / (df_r/dt)`
        # dfdt is positive (increasing frequency)
        dfdt, frst_orb = utils.dfdt_from_dadt(dadt, sa, frst_orb=frst_orb)
        tau = frst_orb / dfdt

        # (M, Q, Z, X) units: [1/s] i.e. number per second
        dnum = dens[..., np.newaxis] * cosmo_fact * tau
        dnum[~coal] = 0.0

        if details:
            tau[~coal] = 0.0
            dadt[~coal] = 0.0
            sa[~coal] = 0.0
            cosmo_fact[~coal] = 0.0
            # (M, Q, X)  ==>  (M, Q, Z, X)
            dets = dict(tau=tau, cosmo_fact=cosmo_fact, dadt=dadt, fobs=fobs_orb, sepa=sa)
            return edges, dnum, redz_final, dets

        self._redz_final = redz_final

        return edges, dnum, redz_final

    def _dynamic_binary_number_at_fobs_inconsistent(self, hard, fobs_orb):
        fobs_orb = np.asarray(fobs_orb)
        edges = self.edges + [fobs_orb, ]

        # shape: (M, Q, Z)
        dens = self.static_binary_density   # d3n/[dlog10(M) dq dz]  units: [Mpc^-3]
        shape = dens.shape
        new_shape = shape + (fobs_orb.size, )

        rz = self._redz_prime[..., np.newaxis] * np.ones(new_shape)
        coal = (rz > 0.0)

        dc = cosmo.comoving_distance(rz[coal]).to('Mpc').value
        frst_orb = utils.frst_from_fobs(
            fobs_orb[np.newaxis, np.newaxis, np.newaxis, :], rz
        )

        # (Z,) this is `(dVc/dz) * (dz/dt)` in units of [Mpc^3/s]
        cosmo_fact = 4 * np.pi * (SPLC/MPC) * np.square(dc) * (1.0 + rz[coal])

        # # (M, Q) calculate chirp-mass
        mt = self.mtot[:, np.newaxis, np.newaxis, np.newaxis]
        mr = self.mrat[np.newaxis, :, np.newaxis, np.newaxis]
        mt, mr = [(mm * np.ones(new_shape))[coal] for mm in [mt, mr]]

        # Convert from observer-frame orbital freq, to rest-frame orbital freq
        sa = utils.kepler_sepa_from_freq(mt, frst_orb[coal])
        # (X, M*Q*Z), hardening rate, negative values, units of [cm/sec]
        args = [mt, mr, sa]
        dadt = hard.dadt(*args)
        # Calculate `tau = dt/dlnf_r = f_r / (df_r/dt)`
        # dfdt is positive (increasing frequency)
        dfdt, _ = utils.dfdt_from_dadt(dadt, sa, frst_orb=frst_orb[coal])
        tau = frst_orb[coal] / dfdt

        # (M, Q, Z) units: [1/s] i.e. number per second
        dnum = np.zeros(new_shape)
        dnum[coal] = (dens[..., np.newaxis] * np.ones(new_shape))[coal] * cosmo_fact * tau

        self._redz_final = rz

        return edges, dnum, rz

    def _dynamic_binary_number_at_sepa_consistent(self, hard, target_sepa, steps=200, details=False):
        """Get correct redshifts for full binary-number calculation.

        Slower but more correct than old `dynamic_binary_number`.
        Same as new cython implementation `holo.sam_cython.dynamic_binary_number_at_fobs`, which is
        more than 10x faster.
        LZK 2023-05-11

        """
        target_sepa = np.asarray(target_sepa)
        ntarget = target_sepa.size    # this will be refered to as 'X' in shapes
        edges = self.edges + [target_sepa, ]
        nmtot, nmrat, nredz = self.shape

        # start from the hardening model's initial separation
        rmax = hard._sepa_init
        # (M,) end at the ISCO
        rmin = utils.rad_isco(self.mtot)
        # Choose steps for each binary, log-spaced between rmin and rmax
        extr = np.log10([rmax * np.ones_like(rmin), rmin])     # (2,M,)
        rads = np.linspace(0.0, 1.0, steps)[np.newaxis, :]     # (1,X)
        # (M, S)  =  (M,1) * (1,S)
        rads = extr[0][:, np.newaxis] + (extr[1] - extr[0])[:, np.newaxis] * rads
        rads = 10.0 ** rads

        # (M, Q, Z, S)
        norm = hard._norm
        mt, mr, rz, rads, norm = np.broadcast_arrays(
            self.mtot[:, np.newaxis, np.newaxis, np.newaxis],
            self.mrat[np.newaxis, :, np.newaxis, np.newaxis],
            self.redz[np.newaxis, np.newaxis, :, np.newaxis],
            rads[:, np.newaxis, np.newaxis, :],
            norm[:, :, np.newaxis, np.newaxis]
        )

        # (M, Q, Z, S)  ==>  (M, Q, Z*S)
        mt, mr, rz, rads, norm = [mm.reshape(nmtot, nmrat, -1) for mm in [mt, mr, rz, rads, norm]]
        dadt_evo = hard.dadt(mt, mr, rads, norm=norm)

        # (M, Q, Z*S)  ==>  (M, Q, Z, S)
        dadt_evo, rz, rads = [mm.reshape(nmtot, nmrat, nredz, steps) for mm in [dadt_evo, rz, rads]]
        # dadt_evo = dadt_evo.reshape(nmtot, nmrat, nredz, steps)

        # Integrate (inverse) hardening rates to calculate total lifetime to each separation
        times_evo = -utils.trapz_loglog(-1.0 / dadt_evo, rads, axis=-1, cumsum=True)
        # Combine the binary-evolution time, with the galaxy-merger time
        times_tot = times_evo + self._gmt_time[:, :, :, np.newaxis]
        redz_evo = utils.redz_after(times_tot, redz=rz[:, :, :, 1:])

        # ---- interpolate to target frequencies

        # `ndinterp` interpolates over axis=1,  so get steps (S,) and target radii (X,) to axis=1

        # get our target separations in the appropriate shape to match evolution arrays
        # (X,)  ==>  (M, Q, Z, X)
        sepa = target_sepa[np.newaxis, np.newaxis, np.newaxis, :] * np.ones(self.shape)[..., np.newaxis]
        # (M, Q, Z, X)  ==>  (M*Q*Z, X)
        sepa = sepa.reshape(-1, target_sepa.size)
        # (M, Q, Z, S-1) ==>  (M*Q*Z, S-1)
        rads, redz_evo = [mm.reshape(-1, steps-1) for mm in [rads[:, :, :, 1:], redz_evo]]

        # `rads` MUST BE INCREASING for interpolation, so reverse the steps
        rads = rads[:, ::-1]
        redz_evo = rads[:, ::-1]
        redz_final = utils.ndinterp(sepa, rads, redz_evo, xlog=True, ylog=False)

        # (M*Q*Z, X) ===> (M, Q, Z, X)
        redz_final = redz_final.reshape(self.shape + (ntarget,))
        coal = (redz_final > 0.0)
        redz_final[~coal] = -1.0

        # shape: (M, Q, Z)
        dens = self.static_binary_density   # d3n/[dlog10(M) dq dz]  units: [Mpc^-3]

        # (M, Q, Z, X) comoving-distance in [Mpc]
        dc = np.zeros_like(redz_final)
        dc[coal] = cosmo.comoving_distance(redz_final[coal]).to('Mpc').value

        # (M, Q, Z, X) this is `(dVc/dz) * (dz/dt)` in units of [Mpc^3/s]
        cosmo_fact = np.zeros_like(redz_final)
        cosmo_fact[coal] = 4 * np.pi * (SPLC/MPC) * np.square(dc[coal]) * (1.0 + redz_final[coal])

        # ---- Calculate timescale `tau = dt/dlnf_r = f_r / (df_r/dt)`

        mt, mr, sepa, norm = np.broadcast_arrays(
            self.mtot[:, np.newaxis, np.newaxis],
            self.mrat[np.newaxis, :, np.newaxis],
            target_sepa[np.newaxis, np.newaxis, :],
            hard._norm[:, :, np.newaxis],
        )
        # hardening rate, negative values, units of [cm/sec]
        dadt = hard.dadt(mt, mr, sepa, norm=norm)
        # dfdt is positive (increasing frequency)
        dfdt, frst_orb = utils.dfdt_from_dadt(dadt, sepa, mtot=mt)
        tau = frst_orb / dfdt

        # (M, Q, Z) units: [1/s] i.e. number per second
        dnum = dens[..., np.newaxis] * cosmo_fact * tau[:, :, np.newaxis, :]
        dnum[~coal] = 0.0

        if details:
            # (M, Q, X)  ==>  (M, Q, Z, X)
            tau = tau[:, :, np.newaxis, :] * np.ones_like(redz_final)
            dadt = dadt[:, :, np.newaxis, :] * np.ones_like(redz_final)
            dets = dict(tau=tau, cosmo_fact=cosmo_fact, dadt=dadt, sepa=target_sepa)
            return edges, dnum, redz_final, dets

        # self._redz_final = redz_final

        return edges, dnum, redz_final

    def new_gwb(self, fobs_gw_edges, hard, realize=100):
        """Calculate GWB using new cython implementation, 10x faster!
        """

        assert isinstance(hard, (holo.hardening.Fixed_Time_2PL_SAM, holo.hardening.Hard_GW))

        fobs_gw_cents = kale.utils.midpoints(fobs_gw_edges)

        # convert to orbital-frequency (from GW-frequency)
        fobs_orb_edges = fobs_gw_edges / 2.0
        fobs_orb_cents = fobs_gw_cents / 2.0

        # ---- Calculate number of binaries in each bin

        redz_final, diff_num = holo.sam_cython.dynamic_binary_number_at_fobs(
            fobs_orb_cents, self, hard, cosmo
        )

        edges = [self.mtot, self.mrat, self.redz, fobs_orb_edges]
        number = holo.sam_cython.integrate_differential_number_3dx1d(edges, diff_num)

        # ---- Get the GWB spectrum from number of binaries over grid

        gwb = gravwaves._gws_from_number_grid_integrated_redz(edges, redz_final, number, realize)

        return gwb

    def gwb_old(self, fobs_gw_edges, hard=holo.hardening.Hard_GW, realize=100):
        """Calculate GWB using new `dynamic_binary_number_at_fobs` method, better, but slower.
        """

        fobs_gw_edges = np.atleast_1d(fobs_gw_edges)
        fobs_gw_cents = kale.utils.midpoints(fobs_gw_edges)
        # convert to orbital-frequency (from GW-frequency)
        fobs_orb_edges = fobs_gw_edges / 2.0
        fobs_orb_cents = fobs_gw_cents / 2.0

        edges, dnum, redz_final = self.dynamic_binary_number_at_fobs(hard, fobs_orb_cents)
        edges[-1] = fobs_orb_edges

        number = utils._integrate_grid_differential_number(edges, dnum, freq=False)
        number = number * np.diff(np.log(fobs_gw_edges))

        # ---- Get the GWB spectrum from number of binaries over grid

        gwb = gravwaves._gws_from_number_grid_integrated_redz(edges, redz_final, number, realize)

        return gwb

    def gwb_ideal(self, fobs_gw, sum=True, redz_prime=True):
        """Calculate the idealized, continuous GWB amplitude.

        Calculation follows [Phinney2001]_ (Eq.5) or equivalently [Enoki+Nagashima-2007] (Eq.3.6).
        This calculation assumes a smooth, continuous population of binaries that are purely GW driven.
        * There are no finite-number effects.
        * There are no environmental or non-GW driven evolution effects.
        * There is no coalescence of binaries cutting them off at high-frequencies.

        """
        mstar_pri, mstar_tot = self.mass_stellar()
        # q = m2 / m1
        mstar_rat = mstar_tot / mstar_pri
        # M = m1 + m2
        mstar_tot = mstar_pri + mstar_tot

        rz = self.redz
        rz = rz[np.newaxis, np.newaxis, :]
        if redz_prime:
            args = [mstar_pri[..., np.newaxis], mstar_rat[..., np.newaxis], mstar_tot[..., np.newaxis], rz]
            # Convert to shape (M, Q, Z)
            mstar_pri, mstar_rat, mstar_tot, rz = np.broadcast_arrays(*args)

            gmt_mass = mstar_tot if GMT_USES_MTOT else mstar_pri
            rz, _ = self._gmt.zprime(gmt_mass, mstar_rat, rz)
            print(f"{self} :: {utils.stats(rz)=}")

        # d^3 n / [dlog10(M) dq dz] in units of [Mpc^-3], convert to [cm^-3]
        ndens = self.static_binary_density / (MPC**3)

        mt = self.mtot[:, np.newaxis, np.newaxis]
        mr = self.mrat[np.newaxis, :, np.newaxis]
        gwb = gravwaves.gwb_ideal(fobs_gw, ndens, mt, mr, rz, dlog10=True, sum=sum)
        return gwb


    def gwb(self, fobs_gw_edges, hard=holo.hardening.Hard_GW(), realize=100, loudest=1, params=False):
        """Calculate the (smooth/semi-analytic) GWB and CWs at the given observed GW-frequencies.

        Parameters
        ----------
        fobs_gw_edges : (F,) array_like of scalar,
            Observer-frame GW-frequencies. [1/sec]
            These are the frequency bin edges, which are integrated across to get the number of binaries in each
            frequency bin.
        hard : holodeck.evolution._Hardening class or instance
            Hardening mechanism to apply over the range of `fobs_gw`.
        realize : int
            Specification of how many discrete realizations to construct.
            Realizations approximate the finite-source effects of a realistic population.
        loudest : int
            Number of loudest single sources to distinguish from the background.
        params : Boolean
            Whether or not to return astrophysical parameters of the binaries.


        Returns
        -------
        hc_ss : (F, R, L) NDarray of scalars
            The characteristic strain of the L loudest single sources at each frequency.
        hc_bg : (F, R) NDarray of scalars
            Characteristic strain of the GWB.
<<<<<<< HEAD
        sspar : (3, F, R, L) NDarray of scalars
            Astrophysical parametes of each loud single sources, for each frequency and realization.
            Returned only if params == True.
        bgpar : (3, F, R) NDarray of scalars
            Average effective binary astrophysical parameters for background sources at each frequency
            and realization,
            Returned only if params == True.
=======
        sspar : (4, F, R, L) NDarray of scalars
            Astrophysical parametes (total mass, mass ratio, initial redshift, final redshift) of each 
            loud single sources, for each frequency and realization. 
            Returned only if params = True.
        bgpar : (7, F, R) NDarray of scalars
            Average effective binary astrophysical parameters (total mass, mass ratio, initial redshift, 
            final redshift, final comoving distance, final separation, final angular separation) 
            for background sources at each frequency and realization, 
            Returned only if params = True.
>>>>>>> fe39567e
        """

        assert isinstance(hard, (holo.hardening.Fixed_Time_2PL_SAM, holo.hardening.Hard_GW))

        fobs_gw_cents = kale.utils.midpoints(fobs_gw_edges)

        # convert to orbital-frequency (from GW-frequency)
        fobs_orb_edges = fobs_gw_edges / 2.0
        fobs_orb_cents = fobs_gw_cents / 2.0

        # ---- Calculate number of binaries in each bin

        redz_final, diff_num = holo.sam_cython.dynamic_binary_number_at_fobs(
            fobs_orb_cents, self, hard, cosmo
        )

        edges = [self.mtot, self.mrat, self.redz, fobs_orb_edges]
        number = holo.sam_cython.integrate_differential_number_3dx1d(edges, diff_num)

        # ---- Get the Single Source and GWB spectrum from number of binaries over grid

        ret_vals = single_sources.ss_gws_redz(edges, redz_final, number,
                                              realize=realize, loudest=loudest, params=params)

        hc_ss = ret_vals[0]
        hc_bg = ret_vals[1]
        if params:
            sspar = ret_vals[2]
            bgpar = ret_vals[3]

        self._gwb = hc_bg
        if params:
            return hc_ss, hc_bg, sspar, bgpar

        return hc_ss, hc_bg

    def old_ss_gwb(self, fobs_gw_edges, hard=holo.hardening.Hard_GW, realize=1, loudest=1, params=False,
               use_redz_after_hard=None):
        """Calculate the (smooth/semi-analytic) GWB at the given observed GW-frequencies,
        using new `dynamic_binary_number_at_fobs` method, better, but slower than cython version.

        Parameters
        ----------
        fobs_gw : (F,) array_like of scalar,
            Observer-frame GW-frequencies. [1/sec]
            These are the frequency bin edges, which are integrated across to get the number of binaries in each
            frequency bin.
        hard : holodeck.evolution._Hardening class or instance
            Hardening mechanism to apply over the range of `fobs_gw`.
        realize : int
            Specification of how many discrete realizations to construct.
            Realizations approximate the finite-source effects of a realistic population.

        Returns
        -------
        hc_ss : (F, R, L) NDarray of scalars
            The characteristic strain of the L loudest single sources at each frequency.
        hc_bg : (F, R) NDarray of scalars
            Characteristic strain of the GWB.
        sspar : (3, F, R, L) NDarray of scalars
            Astrophysical parametes of each loud single sources,
            for each frequency and realization.
            Returned only if params = True.
        bgpar : (3, F, R) NDarray of scalars
            Average effective binary astrophysical parameters for background
            sources at each frequency and realization,
            Returned only if params = True.


        BUG _dynamic_binary_number_at_fobs_consistent() doesn't work for Fixed_Time_2PL
        """
        log = self._log

        if use_redz_after_hard is None:
            if hard.CONSISTENT is True:
                use_redz_after_hard = True
            elif hard.CONSISTENT is False:
                use_redz_after_hard = False
            else:
                err = "`hard.CONSISTENT` or 'use_redz_after_hard' must be one of {{True, False}}!"
                log.error(err)
                raise ValueError(err)

        fobs_gw_edges = np.atleast_1d(fobs_gw_edges)
        if np.isscalar(fobs_gw_edges) or np.size(fobs_gw_edges) == 1:
            err = "GWB can only be calculated across bins of frequency, `fobs_gw_edges` must provide bin edges!"
            log.exception(err)
            raise ValueError(err)

        fobs_gw_cents = kale.utils.midpoints(fobs_gw_edges)
        # ---- Get the differential-number of binaries for each bin
        # convert to orbital-frequency (from GW-frequency)
        fobs_orb_edges = fobs_gw_edges / 2.0
        fobs_orb_cents = fobs_gw_cents / 2.0


        # TODO: fix this for Fixed_Time_2PL
        edges, dnum, redz_final = self.dynamic_binary_number_at_fobs(hard, fobs_orb_cents)
        edges[-1] = fobs_orb_edges

        log.debug(f"dnum: {utils.stats(dnum)}")


        # "integrate" within each bin (i.e. multiply by bin volume)
        number = utils._integrate_grid_differential_number(edges, dnum, freq=False)
        number = number * np.diff(np.log(fobs_gw_edges))
        log.debug(f"number: {utils.stats(number)}")
        log.debug(f"number.sum(): {number.sum():.4e}")


        # ---- Get the Single Source and GWB spectrum from number of binaries over grid

        # Use the redshift based on initial redshift + galaxy-merger-time + evolution-time
        ret_vals = single_sources.ss_gws_redz(edges, redz_final, number,
                                              realize=realize, loudest=loudest, params=params)


        hc_ss = ret_vals[0]
        hc_bg = ret_vals[1]
        if params:
            sspar = ret_vals[2]
            bgpar = ret_vals[3]

        self._gwb = hc_bg
        if params:
            return hc_ss, hc_bg, sspar, bgpar

        return hc_ss, hc_bg

    def _ndens_gal(self, mass_gal, mrat_gal, redz):
        if GSMF_USES_MTOT or GPF_USES_MTOT or GMT_USES_MTOT:
            self._log.warning("{self.__class__}._ndens_gal assumes that primary mass is used for GSMF, GPF and GMT!")

        # NOTE: dlog10(M_1) / dlog10(M) = (M/M_1) * (dM_1/dM) = 1
        nd = self._gsmf(mass_gal, redz) * self._gpf(mass_gal, mrat_gal, redz)
        nd = nd * cosmo.dtdz(redz) / self._gmt(mass_gal, mrat_gal, redz)
        return nd

    def _ndens_mbh(self, mass_gal, mrat_gal, redz):
        if GSMF_USES_MTOT or GPF_USES_MTOT or GMT_USES_MTOT:
            self._log.warning("{self.__class__}._ndens_mbh assumes that primary mass is used for GSMF, GPF and GMT!")

        # this is  d^3 n / [dlog10(M_gal-pri) dq_gal dz]
        nd_gal = self._ndens_gal(mass_gal, mrat_gal, redz)

        mplaw = self._mmbulge._mplaw
        dqbh_dqgal = mplaw * np.power(mrat_gal, mplaw - 1.0)

        dmstar_dmbh__pri = self._mmbulge.dmstar_dmbh(mass_gal)   # [unitless]
        mbh_pri = self._mmbulge.mbh_from_mstar(mass_gal, scatter=False)
        mbh_sec = self._mmbulge.mbh_from_mstar(mass_gal * mrat_gal, scatter=False)
        mbh = mbh_pri + mbh_sec
        mrat_mbh = mbh_sec / mbh_pri

        dlm_dlm = (mbh / mass_gal) * dmstar_dmbh__pri / (1.0 + mrat_mbh)
        dens = nd_gal * dlm_dlm / dqbh_dqgal
        return dens

    def _integrated_binary_density(self, ndens=None, sum=True):
        # d^3 n / [dlog10M dq dz]
        if ndens is None:
            ndens = self.static_binary_density
        integ = utils.trapz(ndens, np.log10(self.mtot), axis=0, cumsum=False)
        integ = utils.trapz(integ, self.mrat, axis=1, cumsum=False)
        integ = utils.trapz(integ, self.redz, axis=2, cumsum=False)
        if sum:
            integ = integ.sum()
        return integ


# ===========================================
# ====    Evolution & Utility Methods    ====
# ===========================================


def sample_sam_with_hardening(
        sam, hard,
        fobs_orb=None, sepa=None, sample_threshold=10.0, cut_below_mass=None, limit_merger_time=None,
        **sample_kwargs
):
    """Discretize Semi-Analytic Model into sampled binaries assuming the given binary hardening rate.

    Parameters
    ----------
    sam : `Semi_Analytic_Model`
        Instance of an initialized semi-analytic model.
    hard : `holodeck.evolution._Hardening`
        Binary hardening model for calculating binary hardening rates (dadt or dfdt).
    fobs_orb : ArrayLike
        Observer-frame orbital-frequencies.  Units of [1/sec].
        NOTE: Either `fobs_orb` or `sepa` must be provided, and not both.
    sepa : ArrayLike
        Binary orbital separation.  Units of [cm].
        NOTE: Either `fobs_orb` or `sepa` must be provided, and not both.

    Returns
    -------
    vals : (4, S) ndarray of scalar
        Parameters of sampled binaries.  Four parameters are:
        * mtot : total mass of binary (m1+m2) in [grams]
        * mrat : mass ratio of binary (m2/m1 <= 1)
        * redz : redshift of binary
        * fobs_orb / sepa : observer-frame orbital-frequency [1/s]  or  binary separation [cm]
    weights : (S,) ndarray of scalar
        Weights of each sample point.
    edges : (4,) of list of scalars
        Edges of parameter-space grid for each of above parameters (mtot, mrat, redz, fobs_orb)
        The lengths of each list will be [(M,), (Q,), (Z,), (F,)]
    dnum : (M, Q, Z, F) ndarray of scalar
        Number-density of binaries over grid specified by `edges`.

    """

    if (sample_threshold < 1.0) and (sample_threshold > 0.0):
        msg = (
            f"`sample_threshold={sample_threshold}` values less than unity can lead to surprising behavior!"
        )
        log.warning(msg)

    # returns  dN/[dlog10(M) dq dz dln(f_r)]
    # edges: Mtot [grams], mrat (q), redz (z), {fobs_orb (f) [1/s]   OR   sepa (a) [cm]}
    # `fobs_orb` is observer-frame orbital-frequency
    edges, dnum = sam.dynamic_binary_number(hard, fobs_orb=fobs_orb, sepa=sepa, limit_merger_time=limit_merger_time)

    edges_integrate = [np.copy(ee) for ee in edges]
    edges_sample = [np.log10(edges[0]), edges[1], edges[2], np.log(edges[3])]

    if cut_below_mass is not None:
        m2 = edges[0][:, np.newaxis] * edges[1][np.newaxis, :]
        bads = (m2 < cut_below_mass)
        dnum[bads] = 0.0
        num_bad = np.count_nonzero(bads)
        msg = (
            f"Cutting out systems with secondary below {cut_below_mass/MSOL:.2e} Msol;"
            f" {num_bad:.2e}/{bads.size:.2e} = {num_bad/bads.size:.4f}"
        )
        log.warning(msg)

    # Sample redshift by first converting to comoving volume, sampling, then convert back
    if REDZ_SAMPLE_VOLUME:
        redz = edges[2]
        volume = cosmo.comoving_volume(redz).to('Mpc3').value

        # convert from dN/dz to dN/dVc, dN/dVc = (dN/dz) * (dz/dVc) = (dN/dz) / (dVc/dz)
        dvcdz = cosmo.dVcdz(redz, cgs=False).value
        dnum = dnum / dvcdz[np.newaxis, np.newaxis, :, np.newaxis]

        # change variable from redshift to comoving-volume, both sampling and integration
        edges_sample[2] = volume
        edges_integrate[2] = volume
    else:
        msg = (
            "Sampling redshifts directly, instead of via comoving-volume.  This is less accurate!"
        )
        log.warning(msg)

    # Find the 'mass' (total number of binaries in each bin) by multiplying each bin by its volume
    # NOTE: this needs to be done manually, instead of within kalepy, because of log-spacings
    mass = utils._integrate_grid_differential_number(edges_integrate, dnum, freq=True)

    # ---- sample binaries from distribution
    if (sample_threshold is None) or (sample_threshold == 0.0):
        msg = (
            f"Sampling *all* binaries (~{mass.sum():.2e}).  "
            "Set `sample_threshold` to only sample outliers."
        )
        log.warning(msg)
        vals = kale.sample_grid(edges_sample, dnum, mass=mass, **sample_kwargs)
        weights = np.ones(vals.shape[1], dtype=int)
    else:
        vals, weights = kale.sample_outliers(
            edges_sample, dnum, sample_threshold, mass=mass, **sample_kwargs
        )

    vals[0] = 10.0 ** vals[0]
    vals[3] = np.e ** vals[3]

    # If we sampled in comoving-volume, instead of redshift, convert back to redshift
    if REDZ_SAMPLE_VOLUME:
        vals[2] = np.power(vals[2] / (4.0*np.pi/3.0), 1.0/3.0)
        vals[2] = cosmo.dcom_to_z(vals[2] * MPC)

    # Remove low-mass systems after sampling also
    if cut_below_mass is not None:
        bads = (vals[0] * vals[1] < cut_below_mass)
        vals = vals.T[~bads].T
        weights = weights[~bads]

    return vals, weights, edges, dnum, mass


def evolve_eccen_uniform_single(sam, eccen_init, sepa_init, nsteps):
    """Evolve binary eccentricity from an initial value along a range of separations.

    Parameters
    ----------
    sam : `holodeck.sam.Semi_Analytic_Model` instance
        The input semi-analytic model.  All this does is provide the range of total-masses to
        determine the minimum ISCO radius, which then determines the smallest separations to
        evolve until.
    eccen_init : float,
        Initial eccentricity of binaries at the given initial separation `sepa_init`.
        Must be between [0.0, 1.0).
    sepa_init : float,
        Initial binary separation at which evolution begins.  Units of [cm].
    nsteps : int,
        Number of (log-spaced) steps in separation between the initial separation `sepa_init`,
        and the final separation which is determined as the minimum ISCO radius based on the
        smallest total-mass of binaries in the `sam` instance.

    Returns
    -------
    sepa : (E,) ndarray of float
        The separations at which the eccentricity evolution is defined over.  This is the
        independent variable of the evolution.
        The shape `E` is the value of the `nsteps` parameter.
    eccen : (E,)
        The eccentricity of the binaries at each location in separation given by `sepa`.
        The shape `E` is the value of the `nsteps` parameter.

    """
    assert (0.0 <= eccen_init) and (eccen_init < 1.0)

    #! CHECK FOR COALESCENCE !#

    eccen = np.zeros(nsteps)
    eccen[0] = eccen_init

    sepa_max = sepa_init
    sepa_coal = holo.utils.schwarzschild_radius(sam.mtot) * 3
    # frst_coal = utils.kepler_freq_from_sepa(sam.mtot, sepa_coal)
    sepa_min = sepa_coal.min()
    sepa = np.logspace(*np.log10([sepa_max, sepa_min]), nsteps)

    for step in range(1, nsteps):
        a0 = sepa[step-1]
        a1 = sepa[step]
        da = (a1 - a0)
        e0 = eccen[step-1]

        _, e1 = holo.utils.rk4_step(holo.hardening.Hard_GW.deda, x0=a0, y0=e0, dx=da)
        e1 = np.clip(e1, 0.0, None)
        eccen[step] = e1

    return sepa, eccen


def _add_scatter_to_masses(mtot, mrat, dens, scatter, refine=4, linear_interp_backup=True, logspace_interp=True):
    """Add the given scatter to masses m1 and m2, for the given distribution of binaries.

    The procedure is as follows (see `dev-notebooks/sam-ndens-scatter.ipynb`):
    * (1) The density is first interpolated to a uniform, regular grid in (m1, m2) space.
          A 2nd-order interpolant is used first.  A 0th-order interpolant is used to fill-in bad values.
          In-between, a 1st-order interpolant is used if `linear_interp_backup` is True.
    * (2) The density distribution is convolved with a smoothing function along each axis (m1, m2) to
          account for scatter.
    * (3) The new density distribution is interpolated back to the original (mtot, mrat) grid.

    Parameters
    ----------
    mtot : (M,) ndarray
        Total masses in grams.
    mrat : (Q,) ndarray
        Mass ratios.
    dens : (M, Q) ndarray
        Density of binaries over the given mtot and mrat domain.
    scatter : float
        Amount of scatter in the M-MBulge relationship, in dex (i.e. over log10 of masses).
    refine : int,
        The increased density of grid-points used in the intermediate (m1, m2) domain, in step (1).
    linear_interp_backup : bool,
        Whether a linear interpolant is used to fill-in bad values after the 2nd order interpolant.
        This generally doesn't seem to fix any values.
    logspace_interp : bool,
        Whether interpolation should be performed in the log-space of masses.
        NOTE: strongly recommended.

    Returns
    -------
    m1m2_dens : (M, Q) ndarray,
        Binary density with scatter introduced.

    """
    assert np.shape(dens) == (mtot.size, mrat.size)

    dist = sp.stats.norm(loc=0.0, scale=scatter)

    # Get the primary and secondary masses corresponding to these total-mass and mass-ratios
    m1, m2 = utils.m1m2_from_mtmr(mtot[:, np.newaxis], mrat[np.newaxis, :])
    m1m2_on_mtmr_grid = (m1.flatten(), m2.flatten())

    # Construct a symmetric rectilinear grid in (m1, m2) space
    grid_size = m1.shape[0] * refine
    # make sure the extrema will fully span the required domain
    mextr = utils.minmax([0.9*mtot[0]*mrat[0]/(1.0 + mrat[0]), mtot[-1]*(1.0 + mrat[0])/mrat[0]])
    mgrid = np.logspace(*np.log10(mextr), grid_size)

    # Interpolate in log-space [recommended]
    scatter_mgrid = mgrid.copy()
    if logspace_interp:
        mgrid = np.log10(mgrid)
        m1m2_on_mtmr_grid = tuple([np.log10(mm) for mm in m1m2_on_mtmr_grid])

    m1m2_grid = np.meshgrid(mgrid, mgrid, indexing='ij')
    # Interpolate from irregular m1m2 space (based on mtmr space), into regular m1m2 grid
    m1m2_dens = sp.interpolate.griddata(m1m2_on_mtmr_grid, dens.flatten(), tuple(m1m2_grid), method='cubic')
    # Fill in problematic values with first-order interpolant
    if linear_interp_backup:
        bads = np.isnan(m1m2_dens) | (m1m2_dens <= 0.0)
        temp = sp.interpolate.griddata(m1m2_on_mtmr_grid, dens.flatten(), tuple(m1m2_grid), method='linear')
        log.debug(f"After 2nd order interpolation, {utils.frac_str(bads)} bad values")
        m1m2_dens[bads] = temp[bads]

    # Fill in problematic values with zeroth-order interpolant
    bads = np.isnan(m1m2_dens) | (m1m2_dens <= 0.0)
    log.debug(f"After interpolation, {utils.frac_str(bads)} bad values exist")
    if np.any(bads):
        temp = sp.interpolate.griddata(m1m2_on_mtmr_grid, dens.flatten(), tuple(m1m2_grid), method='nearest')
        m1m2_dens[bads] = temp[bads]
        bads = np.isnan(m1m2_dens) | (m1m2_dens <= 0.0)
        log.debug(f"After 0th order interpolation, {utils.frac_str(bads)} bad values exist")
        if np.any(bads):
            err = f"After 0th order interpolation, {utils.frac_str(bads)} remain!"
            log.exception(err)
            log.error(f"{utils.stats(dens.flatten())}")
            raise ValueError(err)

    # Introduce scatter along both the 0th (primary) and 1th (secondary) axes
    m1m2_dens = utils.scatter_redistribute(scatter_mgrid, dist, m1m2_dens, axis=0)
    m1m2_dens = utils.scatter_redistribute(scatter_mgrid, dist, m1m2_dens, axis=1)

    # Interpolate result back to mtmr grid
    interp = sp.interpolate.RegularGridInterpolator((mgrid, mgrid), m1m2_dens)
    m1m2_dens = interp(m1m2_on_mtmr_grid, method='linear').reshape(m1.shape)
    return m1m2_dens


def add_scatter_to_masses(mtot, mrat, dens, scatter, refine=4, log=None):
    """Add the given scatter to masses m1 and m2, for the given distribution of binaries.

    The procedure is as follows (see `dev-notebooks/sam-ndens-scatter.ipynb`):
    * (1) The density is first interpolated to a uniform, regular grid in (m1, m2) space.
          A 2nd-order interpolant is used first.  A 0th-order interpolant is used to fill-in bad values.
          In-between, a 1st-order interpolant is used if `linear_interp_backup` is True.
    * (2) The density distribution is convolved with a smoothing function along each axis (m1, m2) to
          account for scatter.
    * (3) The new density distribution is interpolated back to the original (mtot, mrat) grid.

    Parameters
    ----------
    mtot : (M,) ndarray
        Total masses in grams.
    mrat : (Q,) ndarray
        Mass ratios.
    dens : (M, Q) ndarray
        Density of binaries over the given mtot and mrat domain.
    scatter : float
        Amount of scatter in the M-MBulge relationship, in dex (i.e. over log10 of masses).
    refine : int,
        The increased density of grid-points used in the intermediate (m1, m2) domain, in step (1).
    linear_interp_backup : bool,
        Whether a linear interpolant is used to fill-in bad values after the 2nd order interpolant.
        This generally doesn't seem to fix any values.
    logspace_interp : bool,
        Whether interpolation should be performed in the log-space of masses.
        NOTE: strongly recommended.

    Returns
    -------
    m1m2_dens : (M, Q) ndarray,
        Binary density with scatter introduced.

    """
    if log is None:
        log = holo.log

    assert np.ndim(dens) == 3
    assert np.shape(dens)[:2] == (mtot.size, mrat.size)
    dist = sp.stats.norm(loc=0.0, scale=scatter)
    output = np.zeros_like(dens)

    # Get the primary and secondary masses corresponding to these total-mass and mass-ratios
    m1, m2 = utils.m1m2_from_mtmr(mtot[:, np.newaxis], mrat[np.newaxis, :])
    m1m2_on_mtmr_grid = (m1.flatten(), m2.flatten())

    # Construct a symmetric rectilinear grid in (m1, m2) space
    grid_size = m1.shape[0] * refine
    # make sure the extrema will fully span the required domain
    mextr = utils.minmax([0.9*mtot[0]*mrat[0]/(1.0 + mrat[0]), mtot[-1]*(1.0 + mrat[0])/mrat[0]])
    _mgrid = np.logspace(*np.log10(mextr), grid_size)

    # Interpolate in log-space [recommended]
    mgrid_log10 = np.log10(_mgrid)
    m1m2_on_mtmr_grid = tuple([np.log10(mm) for mm in m1m2_on_mtmr_grid])

    m1m2_grid = np.meshgrid(mgrid_log10, mgrid_log10, indexing='ij')

    # Interpolate from irregular m1m2 space (based on mtmr space), into regular m1m2 grid
    numz = np.shape(dens)[2]
    dlay = None
    weights = utils._get_rolled_weights(mgrid_log10, dist)

    for ii in range(numz):
        dens_redz = dens[:, :, ii]
        if dlay is None:
            points = m1m2_on_mtmr_grid
        else:
            points = dlay
        interp = sp.interpolate.CloughTocher2DInterpolator(points, dens_redz.flatten())
        m1m2_dens = interp(tuple(m1m2_grid))
        if dlay is None:
            dlay = interp.tri

        # Fill in problematic values with zeroth-order interpolant
        bads = np.isnan(m1m2_dens) | (m1m2_dens < 0.0)
        log.debug(f"After interpolation, {utils.frac_str(bads)} bad values exist")
        if np.any(bads):
            # temp = sp.interpolate.griddata(m1m2_on_mtmr_grid, dens.flatten(), tuple(m1m2_grid), method='nearest')
            interp = sp.interpolate.NearestNDInterpolator(points, dens_redz.flatten())
            temp = interp(tuple(m1m2_grid))
            m1m2_dens[bads] = temp[bads]
            bads = np.isnan(m1m2_dens) | (m1m2_dens < 0.0)
            log.debug(f"After 0th order interpolation, {utils.frac_str(bads)} bad values exist")
            if np.any(bads):
                err = f"After 0th order interpolation, {utils.frac_str(bads)} remain!"
                log.exception(err)
                raise ValueError(err)

        # Introduce scatter along both the 0th (primary) and 1th (secondary) axes
        m1m2_dens = utils._scatter_with_weights(m1m2_dens, weights, axis=0)
        m1m2_dens = utils._scatter_with_weights(m1m2_dens, weights, axis=1)

        # Interpolate result back to mtmr grid
        interp = sp.interpolate.RegularGridInterpolator((mgrid_log10, mgrid_log10), m1m2_dens)
        m1m2_dens = interp(m1m2_on_mtmr_grid, method='linear').reshape(m1.shape)
        output[:, :, ii] = m1m2_dens[...]

    return output


'''
def _check_bads(edges, vals, name):
    bads = ~np.isfinite(vals) | (vals < 0.0)
    if not np.any(bads):
        return

    err = f"Found {utils.frac_str(bads)} bad '{name}' values!"

    if not np.all(bads):
        bads = np.where(bads)
        assert len(bads) == len(edges), f"`bads` ({len(bads)=}) does not match `edges` ({len(edges)=}) !"
        for ii, (edge, bad) in enumerate(zip(edges, bads)):
            idx = np.unique(bad)
            log.error(ii)
            log.error(idx)
            log.error(edge[idx])

    log.exception(err)
    raise ValueError(err)
'''<|MERGE_RESOLUTION|>--- conflicted
+++ resolved
@@ -994,25 +994,15 @@
             The characteristic strain of the L loudest single sources at each frequency.
         hc_bg : (F, R) NDarray of scalars
             Characteristic strain of the GWB.
-<<<<<<< HEAD
-        sspar : (3, F, R, L) NDarray of scalars
-            Astrophysical parametes of each loud single sources, for each frequency and realization.
-            Returned only if params == True.
-        bgpar : (3, F, R) NDarray of scalars
-            Average effective binary astrophysical parameters for background sources at each frequency
-            and realization,
-            Returned only if params == True.
-=======
         sspar : (4, F, R, L) NDarray of scalars
-            Astrophysical parametes (total mass, mass ratio, initial redshift, final redshift) of each 
-            loud single sources, for each frequency and realization. 
+            Astrophysical parametes (total mass, mass ratio, initial redshift, final redshift) of each
+            loud single sources, for each frequency and realization.
             Returned only if params = True.
         bgpar : (7, F, R) NDarray of scalars
-            Average effective binary astrophysical parameters (total mass, mass ratio, initial redshift, 
-            final redshift, final comoving distance, final separation, final angular separation) 
-            for background sources at each frequency and realization, 
+            Average effective binary astrophysical parameters (total mass, mass ratio, initial redshift,
+            final redshift, final comoving distance, final separation, final angular separation)
+            for background sources at each frequency and realization,
             Returned only if params = True.
->>>>>>> fe39567e
         """
 
         assert isinstance(hard, (holo.hardening.Fixed_Time_2PL_SAM, holo.hardening.Hard_GW))
