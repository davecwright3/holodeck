"""

Chen, Sesana, Conselice 2019 = [Chen19]
Constraining astrophysical observables of galaxy and supermassive black hole binary mergers using pulsar timing arrays
https://ui.adsabs.harvard.edu/abs/2019MNRAS.488..401C/abstract


To-Do
-----
* [ ] Check that _GW_ frequencies and _orbital_ frequencies are being used in the correct places.
    Check `number_at_gw_fobs` and related methods.
* [ ] Expand SAM mass-ratios to wider range, change to log-space.

"""

import abc
import inspect

import numba
import numpy as np

import kalepy as kale

import holodeck as holo
from holodeck import cosmo, utils, log
<<<<<<< HEAD
from holodeck.constants import GYR, SPLC, MSOL, MPC
=======
from holodeck.constants import GYR, SPLC, MSOL, MPC, YR, PC
>>>>>>> d36b39ae

_AGE_UNIVERSE_GYR = cosmo.age(0.0).to('Gyr').value  # [Gyr]  ~ 13.78


class _Galaxy_Stellar_Mass_Function(abc.ABC):

    @abc.abstractmethod
    def __init__(self, *args, **kwargs):
        return

    @abc.abstractmethod
    def __call__(self, mstar, redz):
        """Return the number-density of galaxies at a given stellar mass, per log10 interval of stellar-mass.

        i.e. Phi = dn / dlog10(M)

        Arguments
        ---------
        mstar : scalar or ndarray
            Galaxy stellar-mass in units of [grams]
        redz : scalar or ndarray
            Redshift.

        Returns
        -------
        rv : scalar or ndarray
            Number-density of galaxies in units of [Mpc^-3]

        """
        return


class GSMF_Schechter(_Galaxy_Stellar_Mass_Function):
    """Single Schechter Function - Galaxy Stellar Mass Function.

    This is density per unit log10-interval of stellar mass, i.e. Phi = dn / dlog10(M)

    See: [Chen19] Eq.9 and enclosing section

    """

    def __init__(self, phi0=-2.77, phiz=-0.27, mref0=1.74e11*MSOL, mrefz=0.0, alpha0=-1.24, alphaz=-0.03):
        self._phi0 = phi0         # - 2.77  +/- [-0.29, +0.27]
        self._phiz = phiz         # - 0.27  +/- [-0.21, +0.23]
        self._mref0 = mref0       # +11.24  +/- [-0.17, +0.20]  Msol
        self._mrefz = mrefz
        self._alpha0 = alpha0     # -1.24   +/- [-0.16, +0.16]
        self._alphaz = alphaz     # -0.03   +/- [-0.14, +0.16]
        return

    def __call__(self, mstar, redz):
        """Return the number-density of galaxies at a given stellar mass.

        See: [Chen19] Eq.8

        Arguments
        ---------
        mstar : scalar or ndarray
            Galaxy stellar-mass in units of [grams]
        redz : scalar or ndarray
            Redshift.

        Returns
        -------
        rv : scalar or ndarray
            Number-density of galaxies in units of [Mpc^-3]

        """
        phi = self._phi_func(redz)
        mref = self._mref_func(redz)
        alpha = self._alpha_func(redz)
        xx = mstar / mref
        # [Chen19] Eq.8
        rv = np.log(10.0) * phi * np.power(xx, 1.0 + alpha) * np.exp(-xx)
        return rv

    def _phi_func(self, redz):
        """See: [Chen19] Eq.9
        """
        return np.power(10.0, self._phi0 + self._phiz * redz)

    def _mref_func(self, redz):
        """See: [Chen19] Eq.10 - NOTE: added `redz` term
        """
        return self._mref0 + self._mrefz * redz

    def _alpha_func(self, redz):
        """See: [Chen19] Eq.11
        """
        return self._alpha0 + self._alphaz * redz


class _Galaxy_Pair_Fraction(abc.ABC):

    @abc.abstractmethod
    def __init__(self, *args, **kwargs):
        return

    @abc.abstractmethod
    def __call__(self, mtot, mrat, redz):
        """Return the fraction of galaxies in pairs of the given parameters.

        Arguments
        ---------
        mtot : scalar or ndarray,
            Total-mass of combined system, units of [grams].
        mrat : scalar or ndarray,
            Mass-ratio of the system (m2/m1 <= 1.0), dimensionless.
        redz : scalar or ndarray,
            Redshift.

        Returns
        -------
        rv : scalar or ndarray,
            Galaxy pair fraction, in dimensionless units.

        """
        return


class GPF_Power_Law(_Galaxy_Pair_Fraction):

    def __init__(self, frac_norm_allq=0.025, frac_norm=None, mref=1.0e11*MSOL,
                 malpha=0.0, zbeta=0.8, qgamma=0.0, obs_conv_qlo=0.25):
        # If the pair-fraction integrated over all mass-ratios is given (f0), convert to regular (f0-prime)
        if frac_norm is None:
            if frac_norm_allq is None:
                raise ValueError("If `frac_norm` is not given, `frac_norm_allq` is requried!")
            pow = qgamma + 1.0
            qlo = obs_conv_qlo
            qhi = 1.00
            pair_norm = (qhi**pow - qlo**pow) / pow
            frac_norm = frac_norm_allq / pair_norm

        # normalization corresponds to f0-prime in [Chen19]
        self._frac_norm = frac_norm   # f0 = 0.025 b/t [+0.02, +0.03]  [+0.01, +0.05]
        self._malpha = malpha         #      0.0   b/t [-0.2 , +0.2 ]  [-0.5 , +0.5 ]  # noqa
        self._zbeta = zbeta           #      0.8   b/t [+0.6 , +0.1 ]  [+0.0 , +2.0 ]  # noqa
        self._qgamma = qgamma         #      0.0   b/t [-0.2 , +0.2 ]  [-0.2 , +0.2 ]  # noqa

        self._mref = mref   # NOTE: this is `a * M_0 = 1e11 Msol` in papers
        return

    def __call__(self, mtot, mrat, redz):
        """Return the fraction of galaxies in pairs of the given parameters.

        Arguments
        ---------
        mtot : scalar or ndarray,
            Total-mass of combined system, units of [grams].
        mrat : scalar or ndarray,
            Mass-ratio of the system (m2/m1 <= 1.0), dimensionless.
        redz : scalar or ndarray,
            Redshift.

        Returns
        -------
        rv : scalar or ndarray,
            Galaxy pair fraction, in dimensionless units.

        """
        # convert from total-mass to primary-mass
        mpri = utils.m1m2_from_mtmr(mtot, mrat)[0]
        f0p = self._frac_norm
        am0 = self._mref
        aa = self._malpha
        bb = self._zbeta
        gg = self._qgamma
        rv = f0p * np.power(mpri/am0, aa) * np.power(1.0 + redz, bb) * np.power(mrat, gg)
        return rv


class _Galaxy_Merger_Time(abc.ABC):

    @abc.abstractmethod
    def __init__(self, *args, **kwargs):
        return

    @abc.abstractmethod
    def __call__(self, mtot, mrat, redz):
        """Return the galaxy merger time for the given parameters.

        Arguments
        ---------
        mtot : scalar or ndarray,
            Total-mass of combined system, units of [grams].
        mrat : scalar or ndarray,
            Mass-ratio of the system (m2/m1 <= 1.0), dimensionless.
        redz : scalar or ndarray,
            Redshift.

        Returns
        -------
        rv : scalar or ndarray,
            Galaxy merger time, in units of [sec].

        """
        return

    def zprime(self, mtot, mrat, redz, **kwargs):
<<<<<<< HEAD
        tau0 = self(mtot, mrat, redz)  # sec
=======
        tau0 = self(mtot, mrat, redz)
>>>>>>> d36b39ae
        age = cosmo.age(redz).to('s').value
        new_age = age + tau0

        if np.isscalar(new_age):
            if new_age < _AGE_UNIVERSE_GYR * GYR:
                redz_prime = cosmo.tage_to_z(new_age)
            else:
                redz_prime = -1

        else:
            redz_prime = -1.0 * np.ones_like(new_age)
            idx = (new_age < _AGE_UNIVERSE_GYR * GYR)
            redz_prime[idx] = cosmo.tage_to_z(new_age[idx])

        return redz_prime


class GMT_Power_Law(_Galaxy_Merger_Time):
    """
    """

    def __init__(self, time_norm=0.55*GYR, mref=7.2e10*MSOL, malpha=0.0, zbeta=-0.5, qgamma=0.0):
        # tau0  [sec]
        self._time_norm = time_norm   # +0.55  b/t [+0.1, +2.0]  [+0.1, +10.0]  values for [Gyr]
        self._malpha = malpha         # +0.0   b/t [-0.2, +0.2]  [-0.2, +0.2 ]
        self._zbeta = zbeta           # -0.5   b/t [-2.0, +1.0]  [-3.0, +1.0 ]
        self._qgamma = qgamma         # +0.0   b/t [-0.2, +0.2]  [-0.2, +0.2 ]

        # [Msol]  NOTE: this is `b * M_0 = 0.4e11 Msol / h0` in [Chen19]
        self._mref = mref
        return

    def __call__(self, mtot, mrat, redz):
        """Return the galaxy merger time for the given parameters.

        Arguments
        ---------
<<<<<<< HEAD
        mtot : scalar or ndarray,
            Total-mass of combined system, units of [grams].
        mrat : scalar or ndarray,
            Mass-ratio of the system (m2/m1 <= 1.0), dimensionless.
        redz : scalar or ndarray,
            Redshift.

        Returns
        -------
        rv : scalar or ndarray,
            Galaxy merger time, in units of [sec].
=======
        mtot : (N,) array_like[scalar]
            Total mass of each binary, converted to primary-mass (used in literature equations).
        mrat : (N,) array_like[scalar]
            Mass ratio of each binary.
        redz : (N,) array_like[scalar]
            Redshifts of each binary.

        Returns
        -------
        mtime : (N,) ndarray[float]
            Merger time for each binary in [sec].
>>>>>>> d36b39ae

        """
        # convert to primary mass
        mpri = utils.m1m2_from_mtmr(mtot, mrat)[0]   # [grams]
        tau0 = self._time_norm                       # [sec]
        bm0 = self._mref                             # [grams]
        aa = self._malpha
        bb = self._zbeta
        gg = self._qgamma
        mtime = tau0 * np.power(mpri/bm0, aa) * np.power(1.0 + redz, bb) * np.power(mrat, gg)
        mtime = mtime * GYR
        return mtime


class _MMBulge_Relation(abc.ABC):

    @abc.abstractmethod
    def __init__(self, *args, **kwargs):
        return

    @abc.abstractmethod
    def bulge_mass_frac(self, mstar):
        return

    @abc.abstractmethod
    def mbh_from_mbulge(self, mbulge):
        """Convert from stellar bulge-mass to blackhole mass.

        Units of [grams].
        """
        return

    @abc.abstractmethod
    def dmbh_dmbulge(self, mbulge):
        return

    @abc.abstractmethod
    def dmbulge_dmstar(self, mstar):
        return

    def dmbh_dmstar(self, mstar):
        mbulge = self.mbulge_from_mstar(mstar)
        # (dmbh/dmstar) = (dmbh/dmbulge) * (dmbulge/dmstar)
        dmdm = self.dmbh_dmbulge(mbulge) * self.dmbulge_dmstar(mstar)
        return dmdm

    def mbulge_from_mstar(self, mstar):
        return self.bulge_mass_frac(mstar) * mstar

    def mstar_from_mbulge(self, mbulge):
        return mbulge / self.bulge_mass_frac(mbulge)

    def mbh_from_mstar(self, mstar):
        mbulge = self.mbulge_from_mstar(mstar)
        return self.mbh_from_mbulge(mbulge)

    def mstar_from_mbh(self, mbh):
        mbulge = self.mbulge_from_mbh(mbh)
        return self.mstar_from_mbulge(mbulge)


class MMBulge_Simple(_MMBulge_Relation):

    def __init__(self, mass_norm=1.48e8*MSOL, mref=1.0e11*MSOL, malpha=1.01, bulge_mfrac=0.615):
        self._mass_norm = mass_norm   # log10(M/Msol) = 8.17  +/-  [-0.32, +0.35]
        self._malpha = malpha         # alpha         = 1.01  +/-  [-0.10, +0.08]

        self._mref = mref             # [Msol]
        self._bulge_mfrac = bulge_mfrac
        return

    def bulge_mass_frac(self, mstar):
        return self._bulge_mfrac

    def mbh_from_mbulge(self, mbulge):
        """Convert from stellar bulge-mass to blackhole mass.

        Units of [grams].

        """
        mbh = self._mass_norm * np.power(mbulge / self._mref, self._malpha)
        return mbh

    def mbulge_from_mbh(self, mbh):
        """Convert from blackhole mass to stellar bulge-mass.

        Units of [grams].
        """
        mbulge = self._mref * np.power(mbh / self._mass_norm, 1/self._malpha)
        return mbulge

    def dmbh_dmbulge(self, mbulge):
        dmdm = self.mbh_from_mbulge(mbulge)
        dmdm = dmdm * self._malpha / mbulge
        return dmdm

    def dmbulge_dmstar(self, mstar):
        # NOTE: this only works for a constant value, do *not* return `self.bulge_mass_frac()`
        return self._bulge_mfrac


class Semi_Analytic_Model:

    def __init__(
        self, mtot=[2.75e5*MSOL, 1.0e11*MSOL, 46], mrat=[0.02, 1.0, 50], redz=[0.0, 6.0, 61],
        gsmf=GSMF_Schechter, gpf=GPF_Power_Law, gmt=GMT_Power_Law, mmbulge=MMBulge_Simple
    ):

        if inspect.isclass(gsmf):
            gsmf = gsmf()
        elif not isinstance(gsmf, _Galaxy_Stellar_Mass_Function):
            raise ValueError("`gsmf` must be an instance or subclass of `_Galaxy_Stellar_Mass_Function`!")

        if inspect.isclass(gpf):
            gpf = gpf()
        elif not isinstance(gpf, _Galaxy_Pair_Fraction):
            raise ValueError("`gpf` must be an instance or subclass of `_Galaxy_Pair_Fraction`!")

        if inspect.isclass(gmt):
            gmt = gmt()
        elif not isinstance(gmt, _Galaxy_Merger_Time):
            raise ValueError("`gmt` must be an instance or subclass of `_Galaxy_Merger_Time`!")

        if inspect.isclass(mmbulge):
            mmbulge = mmbulge()
        elif not isinstance(mmbulge, _MMBulge_Relation):
            raise ValueError("`mmbulge` must be an instance or subclass of `_MMBulge_Relation`!")

        self.mtot = np.logspace(*np.log10(mtot[:2]), mtot[2])
        self.mrat = np.linspace(*mrat)
        self.redz = np.linspace(*redz)

        # self._dlog10m = np.diff(np.log10(self.mtot))[0]
        # self._dq = np.diff(self.mrat)[0]
        # self._dz = np.diff(self.redz)[0]

        self._gsmf = gsmf
        self._gpf = gpf
        self._gmt = gmt
        self._mmbulge = mmbulge

        self._density = None
        self._grid = None
        return

    @property
    def edges(self):
        return [self.mtot, self.mrat, self.redz]

    @property
    def grid(self):
        if self._grid is None:
            self._grid = np.meshgrid(*self.edges, indexing='ij')
        return self._grid

    @property
    def shape(self):
        shape = [len(ee) for ee in self.edges]
        return tuple(shape)

    def mass_stellar(self):
        # total-mass, mass-ratio ==> (M1, M2)
        masses = utils.m1m2_from_mtmr(self.mtot[:, np.newaxis], self.mrat[np.newaxis, :])
        # BH-masses to stellar-masses
        masses = self._mmbulge.mstar_from_mbh(masses)
        return masses

    @property
    def density(self):
        """The number-density of binaries in each bin, 'd3n/[dz dlog10M dq]' in units of [Mpc^-3].

        This is calculated once and cached.

        Returns
        -------
        density : (M, Q, Z) ndarray of float
            Number density of binaries, per unit redshift, mass-ratio, and log10 of mass.  Units of [Mpc^-3].

        """
        if self._density is None:
            dens = np.zeros(self.shape)

            # ---- convert from MBH ===> mstar
            # `mstar_tot` starts as the secondary mass, sorry
            mstar_pri, mstar_tot = self.mass_stellar()
            # q = m2 / m1
            mstar_rat = mstar_tot / mstar_pri
            # convert `mstar_tot` into total mass: M = m1 + m2
            mstar_tot = mstar_pri + mstar_tot

            redz = self.redz[np.newaxis, np.newaxis, :]
            args = [mstar_pri[..., np.newaxis], mstar_rat[..., np.newaxis], mstar_tot[..., np.newaxis], redz]
            # Convert to shape (M, Q, Z)
            mstar_pri, mstar_rat, mstar_tot, redz = utils.expand_broadcastable(*args)

            zprime = self._gmt.zprime(mstar_tot, mstar_rat, redz)
            # find valid entries (M, Q, Z)
            idx = (zprime > 0.0)
            if ~np.any(idx):
                utils.print_stats(stack=False, print_func=log.error,
                                  mstar_tot=mstar_tot, mstar_rat=mstar_rat, redz=redz)
                raise RuntimeError("No `zprime` values are greater than zero!")

            # these are now 1D arrays of the valid indices
            mstar_pri, mstar_rat, mstar_tot, redz = [ee[idx] for ee in [mstar_pri, mstar_rat, mstar_tot, redz]]

            # ---- Get Galaxy Merger Rate  [Chen19] Eq.5
            # NOTE: there is a `1/log(10)` here in the formalism, but it cancels with another one below  {*1}
            # `gsmf` returns [1/Mpc^3]   `dtdz` returns [sec]
            dens[idx] = self._gsmf(mstar_pri, redz) * self._gpf(mstar_tot, mstar_rat, redz) * cosmo.dtdz(redz)
<<<<<<< HEAD
            # `gmt` returns [sec]
            dens[idx] /= self._gmt(mstar_tot, mstar_rat, redz) * mstar_tot
            # now `dens` has units of [1/Mpc^3]
=======
            dens[idx] /= self._gmt(mstar_tot, mstar_rat, redz) * mstar_tot
>>>>>>> d36b39ae

            # ---- Convert to MBH Binary density

            dqgal_dqbh = 1.0     # conversion from galaxy mrat to MBH mrat
            # convert from 1/dm to 1/dlog10(m)
            # NOTE: there is a `log(10)` in the formalism here, but it cancels with another one above  {*1}
            mterm = self._mmbulge.mbh_from_mstar(mstar_tot)  # [gram]
            # dMs/dMbh
            dmstar_dmbh = 1.0 / self._mmbulge.dmbh_dmstar(mstar_tot)   # [unitless]

            # Eq.21, now [Mpc^-3], lose [1/gram] because now 1/dlog10(M) instead of 1/dM
            dens[idx] *= dqgal_dqbh * dmstar_dmbh * mterm

            # multiply by bin sizes to convert dn/dMdqdz ==> dn/dz
            # dens *= self._dlog10m * self._dq
            self._density = dens

        return self._density

    def number_from_hardening(self, hard, fobs=None, sepa=None, limit_merger_time=None):
        """Convert from number-density to finite number, per unit bin-volume, per log-frequency interval.

        The volume of each bin is dq dlog10(M) dz

        Arguments
        ---------
<<<<<<< HEAD
        fobs : observed frequency in [1/s]
=======
        fobs : observed frequency in [1/yr]
        sepa : orbital separation in [pc]
>>>>>>> d36b39ae

        d N / d ln f_r = (dn/dz) * (dz/dt) * (dt/d ln f_r) * (dVc/dz)
                       = (dn/dz) * (f_r / [df_r/dt]) * 4 pi c D_c^2 (1+z) * dz

        d N / d ln a   = (dn/dz) * (dz/dt) * (dt/d ln a) * (dVc/dz)
                       = (dn/dz) * (a / [da/dt]) * 4 pi c D_c^2 (1+z) * dz

        """
        if (fobs is None) == (sepa is None):
            utils.error("one (and only one) of `fobs` or `sepa` must be provided!")

        if fobs is not None:
            xsize = len(fobs)
            edges = self.edges + [fobs, ]
        else:
            xsize = len(sepa)
            edges = self.edges + [sepa, ]

        # shape: (M, Q, Z)
        dens = self.density   # d3n/[dz dlog10(M) dq]  units: [Mpc^-3]

        # (Z,) comoving-distance in Mpc
        dc = cosmo.comoving_distance(self.redz).to('Mpc').value

        # [Mpc^3/s] this is `(dVc/dz) * (dz/dt)`
        cosmo_fact = 4 * np.pi * (SPLC/MPC) * np.square(dc) * (1.0 + self.redz)

        # (M, Q)
        mchirp = utils.m1m2_from_mtmr(self.mtot[:, np.newaxis], self.mrat[np.newaxis, :])
        mchirp = utils.chirp_mass(*mchirp)
        # (M, Q, 1, 1)
        mchirp = mchirp[..., np.newaxis, np.newaxis]
<<<<<<< HEAD
        # (Z, F) find rest-frame frequencies in Hz [1/sec]
        frst = fobs[np.newaxis, :] * (1.0 + self.redz[:, np.newaxis])
        # (1, 1, Z, F)
        frst = frst[np.newaxis, np.newaxis, :, :]
        # (M, Q, Z, F)
        tau = utils.gw_hardening_timescale(mchirp, frst)

        # ---------------------
        if (limit_merger_time is True):
            log.warning("limiting tau to < galaxy merger time")
            mstar = self.mass_stellar()[:, :, :, np.newaxis]
            ms_rat = mstar[1] / mstar[0]
            mstar = mstar.sum(axis=0)   # total mass [gram]
=======

        mt, mr, rz = [gg.ravel() for gg in self.grid]
        mt = mt * MSOL

        if fobs is not None:
            # Convert from obs-GW freq, to rest-frame orbital freq
            fr = fobs[:, np.newaxis] * (1.0 + rz[np.newaxis, :]) / YR / 2.0
            sa = utils.kepler_sepa_from_freq(mt[np.newaxis, :], fr)
        else:
            sa = sepa[:, np.newaxis] * PC
            # NOTE: `fr` is the _orbital_ frequency (not GW)
            fr = utils.kepler_freq_from_sepa(mt[np.newaxis, :], sa)

        # recall: these are negative (decreasing separation)
        dadt = hard.dadt(mt[np.newaxis, :], mr[np.newaxis, :], sa)

        # Calculate `tau = dt/dlnf_r = f_r / (df_r/dt)`
        if fobs is not None:
            # dfdt is positive (increasing frequency)
            dfdt, fr = utils.dfdt_from_dadt(dadt, sa, freq_orb=fr)
            tau = fr / dfdt
        else:
            tau = - sa / dadt

        # ---------------------
        if (limit_merger_time is True):
            log.info("limiting tau to < galaxy merger time")
            mstar = self.mass_stellar()[:, :, :, np.newaxis]
            ms_rat = mstar[1] / mstar[0]
            mstar = mstar.sum(axis=0)   # total mass
>>>>>>> d36b39ae
            gmt = self._gmt(mstar, ms_rat, self.redz[np.newaxis, np.newaxis, :])  # [sec]
            bads = (tau > gmt[..., np.newaxis])
            tau[bads] = 0.0
            log.info(f"tau/GYR={utils.stats(tau/GYR)}, bads={np.count_nonzero(bads)/bads.size:.2e}")
<<<<<<< HEAD

        elif (limit_merger_time not in [None, False]):
            log.warning(f"limiting tau to < {limit_merger_time/GYR:.2f} Gyr")
            bads = (tau > limit_merger_time)
            tau[bads] = 0.0
            log.info(f"tau/GYR={utils.stats(tau/GYR)}, bads={np.count_nonzero(bads)/bads.size:.2e}")

        # luminosity distance in [cm]
        dl = dc * (1.0 + self.redz) * MPC     # `dc` is in [Mpc]
        dl = dl[np.newaxis, np.newaxis, :, np.newaxis]
        dl[dl <= 0.0] = np.nan
        strain = utils.gw_strain_source(mchirp, dl, frst)
=======

        elif (limit_merger_time in [None, False]):
            pass

        elif utils.isnumeric(limit_merger_time):
            log.info(f"limiting tau to < {limit_merger_time:.2f} Gyr")
            bads = (tau/GYR > limit_merger_time)
            tau[bads] = 0.0
            log.info(f"tau/GYR={utils.stats(tau/GYR)}, bads={np.count_nonzero(bads)/bads.size:.2e}")

        else:
            err = f"`limit_merger_time` ({type(limit_merger_time)}) must be boolean or scalar!"
            utils.error(err)

        # convert `tau` to the correct shape, note that moveaxis MUST happen _before_ reshape!
        # (F, M*Q*Z) ==> (M*Q*Z, F)
        tau = np.moveaxis(tau, 0, -1)
        fr = np.moveaxis(fr, 0, -1)
        # (M*Q*Z, F) ==> (M, Q, Z, F)
        tau = tau.reshape(dens.shape + (xsize,))
        fr = fr.reshape(dens.shape + (xsize,))

        dc[dc <= 0.0] = np.nan
        dc = dc[np.newaxis, np.newaxis, :, np.newaxis]
        # Note: `gw_strain_source` uses *orbital* frequency
        # strain = utils.gw_strain_source(mchirp, dl, fr)
        strain = utils.gw_strain_source(mchirp, dc * MPC, fr)
>>>>>>> d36b39ae
        strain = np.nan_to_num(strain)

        # (M, Q, Z) units: [1/s] i.e. number per second
        number = dens * cosmo_fact
        # (M, Q, Z, F) units: [] unitless, i.e. number
        number = number[..., np.newaxis] * tau

        return edges, number, strain

<<<<<<< HEAD
    def number_from_hardening(self, hard, fobs=None, sepa=None):
        """Convert from number-density to finite Number, per log-frequency interval

        Arguments
        ---------
        fobs : observed frequency in [1/yr]
        sepa : orbital separation in [pc]

        d N / d ln f_r = (dn/dz) * (dz/dt) * (dt/d ln f_r) * (dVc/dz)
                       = (dn/dz) * (f_r / [df_r/dt]) * 4 pi c D_c^2 (1+z) * dz

        d N / d ln a   = (dn/dz) * (dz/dt) * (dt/d ln a) * (dVc/dz)
                       = (dn/dz) * (a / [da/dt]) * 4 pi c D_c^2 (1+z) * dz

        """
        if (fobs is None) == (sepa is None):
            utils.error("one (and only one) of `fobs` or `sepa` must be provided!")

        if fobs is not None:
            xsize = len(fobs)
            edges = self.edges + [fobs, ]
        else:
            xsize = len(sepa)
            edges = self.edges + [sepa, ]

        # shape: (M, Q, Z)
        dens = self.density   # d3n/[dz dlog10(M) dq]  units: [Mpc^-3]

        # (Z,) comoving-distance in Mpc
        dc = cosmo.comoving_distance(self.redz).to('Mpc').value

        # [Mpc^3/s] this is `(dVc/dz) * (dz/dt)`
        cosmo_fact = 4 * np.pi * (SPLC/MPC) * np.square(dc) * (1.0 + self.redz)

        # (M, Q)
        mchirp = utils.m1m2_from_mtmr(self.mtot[:, np.newaxis], self.mrat[np.newaxis, :])
        mchirp = utils.chirp_mass(*mchirp) * MSOL   # convert to [grams]
        # (M, Q, 1, 1)
        mchirp = mchirp[..., np.newaxis, np.newaxis]

        mt, mr, rz = [gg.ravel() for gg in self.grid]
        mt = mt * MSOL

        if fobs is not None:
            # Convert from obs-GW freq, to rest-frame orbital freq
            fr = fobs[:, np.newaxis] * (1.0 + rz[np.newaxis, :]) / YR / 2.0
            sa = utils.kepler_sepa_from_freq(mt[np.newaxis, :], fr)
        else:
            sa = sepa[:, np.newaxis] * PC
            # NOTE: `fr` is the _orbital_ frequency (not GW)
            fr = utils.kepler_freq_from_sepa(mt[np.newaxis, :], sa)

        # recall: these are negative (decreasing separation)
        dadt = hard.dadt(mt[np.newaxis, :], mr[np.newaxis, :], sa)

        # Calculate `tau = dt/dlnf_r = f_r / (df_r/dt)`
        if fobs is not None:
            # dfdt is positive (increasing frequency)
            dfdt, fr = utils.dfdt_from_dadt(dadt, sa, freq_orb=fr)
            tau = fr / dfdt
        else:
            tau = - sa / dadt

        # ---------------------
        if (limit_merger_time is True):
            log.info("limiting tau to < galaxy merger time")
            mstar = self.mass_stellar()[:, :, :, np.newaxis]
            ms_rat = mstar[1] / mstar[0]
            mstar = mstar.sum(axis=0)   # total mass
            gmt = self._gmt(mstar, ms_rat, self.redz[np.newaxis, np.newaxis, :])  # [sec]
            bads = (tau > gmt[..., np.newaxis])
            tau[bads] = 0.0
            log.info(f"tau/GYR={utils.stats(tau/GYR)}, bads={np.count_nonzero(bads)/bads.size:.2e}")

        elif (limit_merger_time in [None, False]):
            pass

        elif utils.isnumeric(limit_merger_time):
            log.info(f"limiting tau to < {limit_merger_time:.2f} Gyr")
            bads = (tau/GYR > limit_merger_time)
            tau[bads] = 0.0
            log.info(f"tau/GYR={utils.stats(tau/GYR)}, bads={np.count_nonzero(bads)/bads.size:.2e}")

        else:
            err = f"`limit_merger_time` ({type(limit_merger_time)}) must be boolean or scalar!"
            utils.error(err)

        # convert `tau` to the correct shape, note that moveaxis MUST happen _before_ reshape!
        # (F, M*Q*Z) ==> (M*Q*Z, F)
        tau = np.moveaxis(tau, 0, -1)
        fr = np.moveaxis(fr, 0, -1)
        # (M*Q*Z, F) ==> (M, Q, Z, F)
        tau = tau.reshape(dens.shape + (xsize,))
        fr = fr.reshape(dens.shape + (xsize,))

        dc[dc <= 0.0] = np.nan
        dc = dc[np.newaxis, np.newaxis, :, np.newaxis]
        # Note: `gw_strain_source` uses *orbital* frequency
        # strain = utils.gw_strain_source(mchirp, dl, fr)
        strain = utils.gw_strain_source(mchirp, dc * MPC, fr)
        strain = np.nan_to_num(strain)

        # (M, Q, Z) units: [1/s] i.e. number per second
        number = dens * cosmo_fact
        # (M, Q, Z, F) units: [] unitless, i.e. number
        number = number[..., np.newaxis] * tau

        return edges, number, strain

=======
>>>>>>> d36b39ae
    def gwb(self, fobs, hard=holo.evolution.Hard_GW, realize=False, **kwargs):
        """
        Arguments
        ---------
        fobs : units of [1/s]

        """

        squeeze = False
        if np.isscalar(fobs):
            fobs = np.atleast_1d(fobs)
            squeeze = True

        # `num` has shape (M, Q, Z, F)  for mass, mass-ratio, redshift, frequency
        # `num` is dN/d ln f_r = dN/d ln f
        edges, num, hs = self.number_from_hardening(hard, fobs=fobs)

        if realize is True:
            num = np.random.poisson(num)
        elif realize in [None, False]:
            pass
        elif utils.isinteger(realize):
            shape = num.shape + (realize,)
            num = np.random.poisson(num[..., np.newaxis], size=shape)
            hs = hs[..., np.newaxis]
        else:
            err = "`realize` ({}) must be one of {{True, False, integer}}!".format(realize)
            raise ValueError(err)

        hs = np.sqrt(np.sum(num*np.square(hs), axis=(0, 1, 2)))
        if squeeze:
            hs = hs.squeeze()
        return hs


<<<<<<< HEAD
def sample_sam(sam, fobs, sample_threshold=10.0, cut_below_mass=1e6*MSOL, limit_merger_time=2.0*GYR):
    """
    fobs in units of [1/sec]
    """
    # edges: Mtot [gram], mrat (q), redz (z), fobs (f) [1/sec]
    edges, number, _ = sam.number_at_gw_fobs(fobs, limit_merger_time=limit_merger_time)
=======
def sample_sam_with_hardening(sam, hard, fobs=None, sepa=None,
                              limit_merger_time=None, sample_threshold=10.0, cut_below_mass=1e6):
    """
    fobs in units of [1/yr]
    sepa in units of [pc]
    """

    # edges: Mtot [Msol], mrat (q), redz (z), {fobs (f) [1/yr] OR sepa (a) [pc]}
    edges, number, _ = sam.number_from_hardening(hard, fobs=fobs, sepa=sepa, limit_merger_time=limit_merger_time)
>>>>>>> d36b39ae
    log_edges = [np.log10(edges[0]), edges[1], edges[2], np.log10(edges[3])]

    if cut_below_mass is not None:
        m2 = edges[0][:, np.newaxis] * edges[1][np.newaxis, :]
        bads = (m2 < cut_below_mass)
        number[bads] = 0.0

    vals, weights = kale.sample_outliers(log_edges, number, sample_threshold)
    vals[0] = 10.0 ** vals[0]
    vals[3] = 10.0 ** vals[3]

    if cut_below_mass is not None:
        bads = (vals[0] * vals[1] < cut_below_mass)
        vals = vals.T[~bads].T
        weights = weights[~bads]

    return vals, weights, number


def sample_sam_with_hardening(sam, hard, fobs=None, sepa=None, sample_threshold=10.0, cut_below_mass=1e6):
    """
    fobs in units of [1/yr]
    sepa in units of [pc]
    """

    # edges: Mtot [Msol], mrat (q), redz (z), {fobs (f) [1/yr] OR sepa (a) [pc]}
    edges, number, _ = sam.number_from_hardening(hard, fobs=fobs, sepa=sepa, limit_merger_time=limit_merger_time)
    log_edges = [np.log10(edges[0]), edges[1], edges[2], np.log10(edges[3])]

    if cut_below_mass is not None:
        m2 = edges[0][:, np.newaxis] * edges[1][np.newaxis, :]
        bads = (m2 < cut_below_mass)
        number[bads] = 0.0

    vals, weights = kale.sample_outliers(log_edges, number, sample_threshold)
    vals[0] = 10.0 ** vals[0]
    vals[3] = 10.0 ** vals[3]

    if cut_below_mass is not None:
        bads = (vals[0] * vals[1] < cut_below_mass)
        vals = vals.T[~bads].T
        weights = weights[~bads]

    return vals, weights, number


def _gws_from_samples(vals, weights, fobs):
    """

    Arguments
    ---------
    vals : (4, N) ndarray of scalar,
        Arrays of binary parameters in linear space.
        * vals[0] : mtot [grams]
        * vals[1] : mrat []
        * vals[2] : redz []
        * vals[3] : fobs [1/sec]
    weights : (N,) array of scalar,
    fobs : (F,) array of scalar,
        Target observer-frame frequencies to calculate GWs at.  Units of [1/sec].

    """
    mc = utils.chirp_mass(*utils.m1m2_from_mtmr(vals[0], vals[1]))
<<<<<<< HEAD
    dl = vals[2, :]
    frst = vals[3] * (1.0 + dl)
    dl = cosmo.luminosity_distance(dl).cgs.value
    hs = utils.gw_strain_source(mc, dl, frst)
=======
    rz = vals[2, :]
    frst = (vals[3] / YR) * (1.0 + rz)
    # dl = cosmo.luminosity_distance(rz).cgs.value
    # hs = utils.gw_strain_source(mc * MSOL, dl, frst)
    dc = cosmo.comoving_distance(rz).cgs.value
    hs = utils.gw_strain_source(mc * MSOL, dc, frst)
>>>>>>> d36b39ae
    fo = vals[-1]
    del vals

    gff, gwf, gwb = gws_from_sampled_strains(fobs, fo, hs, weights)

    return gff, gwf, gwb


def sampled_gws_from_sam(sam, fobs, hard=holo.evolution.Hard_GW, **kwargs):
    """

    Arguments
    ---------
    fobs : (F,) array_like of scalar,
        Target frequencies of interest in units of [1/yr]

    """
    vals, weights = sample_sam_with_hardening(sam, hard, fobs=fobs, **kwargs)
    gff, gwf, gwb = _gws_from_samples(vals, weights, fobs)
    return gff, gwf, gwb


@numba.njit
def gws_from_sampled_strains(freqs, fobs, hs, weights):
    num_samp = fobs.size
    num_freq = freqs.size - 1
    gwback = np.zeros(num_freq)
    gwfore = np.zeros_like(gwback)
    gwf_freqs = np.zeros_like(gwback)

    idx = np.argsort(fobs)
    weights = weights[idx]
    fobs = fobs[idx]
    hs = hs[idx]

    ii = 0
    for ff in range(num_freq):
        hi = freqs[ff+1]
        fmax = 0.0
        hmax = 0.0
        while (fobs[ii] < hi) and (ii < num_samp):
            if hs[ii] > hmax:
                hmax = hs[ii]
                fmax = fobs[ii]
            h2temp = hs[ii] ** 2
            if weights[ii] > 1.0:
                h2temp *= np.random.poisson(weights[ii])
            gwback[ff] += h2temp
            ii += 1

        gwfore[ff] = hmax
        gwf_freqs[ff] = fmax
        gwback[ff] -= hmax**2

    gwback = np.sqrt(gwback)

    return gwf_freqs, gwfore, gwback<|MERGE_RESOLUTION|>--- conflicted
+++ resolved
@@ -23,11 +23,7 @@
 
 import holodeck as holo
 from holodeck import cosmo, utils, log
-<<<<<<< HEAD
 from holodeck.constants import GYR, SPLC, MSOL, MPC
-=======
-from holodeck.constants import GYR, SPLC, MSOL, MPC, YR, PC
->>>>>>> d36b39ae
 
 _AGE_UNIVERSE_GYR = cosmo.age(0.0).to('Gyr').value  # [Gyr]  ~ 13.78
 
@@ -228,11 +224,7 @@
         return
 
     def zprime(self, mtot, mrat, redz, **kwargs):
-<<<<<<< HEAD
         tau0 = self(mtot, mrat, redz)  # sec
-=======
-        tau0 = self(mtot, mrat, redz)
->>>>>>> d36b39ae
         age = cosmo.age(redz).to('s').value
         new_age = age + tau0
 
@@ -270,19 +262,6 @@
 
         Arguments
         ---------
-<<<<<<< HEAD
-        mtot : scalar or ndarray,
-            Total-mass of combined system, units of [grams].
-        mrat : scalar or ndarray,
-            Mass-ratio of the system (m2/m1 <= 1.0), dimensionless.
-        redz : scalar or ndarray,
-            Redshift.
-
-        Returns
-        -------
-        rv : scalar or ndarray,
-            Galaxy merger time, in units of [sec].
-=======
         mtot : (N,) array_like[scalar]
             Total mass of each binary, converted to primary-mass (used in literature equations).
         mrat : (N,) array_like[scalar]
@@ -294,7 +273,6 @@
         -------
         mtime : (N,) ndarray[float]
             Merger time for each binary in [sec].
->>>>>>> d36b39ae
 
         """
         # convert to primary mass
@@ -505,13 +483,9 @@
             # NOTE: there is a `1/log(10)` here in the formalism, but it cancels with another one below  {*1}
             # `gsmf` returns [1/Mpc^3]   `dtdz` returns [sec]
             dens[idx] = self._gsmf(mstar_pri, redz) * self._gpf(mstar_tot, mstar_rat, redz) * cosmo.dtdz(redz)
-<<<<<<< HEAD
             # `gmt` returns [sec]
             dens[idx] /= self._gmt(mstar_tot, mstar_rat, redz) * mstar_tot
             # now `dens` has units of [1/Mpc^3]
-=======
-            dens[idx] /= self._gmt(mstar_tot, mstar_rat, redz) * mstar_tot
->>>>>>> d36b39ae
 
             # ---- Convert to MBH Binary density
 
@@ -538,12 +512,7 @@
 
         Arguments
         ---------
-<<<<<<< HEAD
         fobs : observed frequency in [1/s]
-=======
-        fobs : observed frequency in [1/yr]
-        sepa : orbital separation in [pc]
->>>>>>> d36b39ae
 
         d N / d ln f_r = (dn/dz) * (dz/dt) * (dt/d ln f_r) * (dVc/dz)
                        = (dn/dz) * (f_r / [df_r/dt]) * 4 pi c D_c^2 (1+z) * dz
@@ -574,147 +543,6 @@
         # (M, Q)
         mchirp = utils.m1m2_from_mtmr(self.mtot[:, np.newaxis], self.mrat[np.newaxis, :])
         mchirp = utils.chirp_mass(*mchirp)
-        # (M, Q, 1, 1)
-        mchirp = mchirp[..., np.newaxis, np.newaxis]
-<<<<<<< HEAD
-        # (Z, F) find rest-frame frequencies in Hz [1/sec]
-        frst = fobs[np.newaxis, :] * (1.0 + self.redz[:, np.newaxis])
-        # (1, 1, Z, F)
-        frst = frst[np.newaxis, np.newaxis, :, :]
-        # (M, Q, Z, F)
-        tau = utils.gw_hardening_timescale(mchirp, frst)
-
-        # ---------------------
-        if (limit_merger_time is True):
-            log.warning("limiting tau to < galaxy merger time")
-            mstar = self.mass_stellar()[:, :, :, np.newaxis]
-            ms_rat = mstar[1] / mstar[0]
-            mstar = mstar.sum(axis=0)   # total mass [gram]
-=======
-
-        mt, mr, rz = [gg.ravel() for gg in self.grid]
-        mt = mt * MSOL
-
-        if fobs is not None:
-            # Convert from obs-GW freq, to rest-frame orbital freq
-            fr = fobs[:, np.newaxis] * (1.0 + rz[np.newaxis, :]) / YR / 2.0
-            sa = utils.kepler_sepa_from_freq(mt[np.newaxis, :], fr)
-        else:
-            sa = sepa[:, np.newaxis] * PC
-            # NOTE: `fr` is the _orbital_ frequency (not GW)
-            fr = utils.kepler_freq_from_sepa(mt[np.newaxis, :], sa)
-
-        # recall: these are negative (decreasing separation)
-        dadt = hard.dadt(mt[np.newaxis, :], mr[np.newaxis, :], sa)
-
-        # Calculate `tau = dt/dlnf_r = f_r / (df_r/dt)`
-        if fobs is not None:
-            # dfdt is positive (increasing frequency)
-            dfdt, fr = utils.dfdt_from_dadt(dadt, sa, freq_orb=fr)
-            tau = fr / dfdt
-        else:
-            tau = - sa / dadt
-
-        # ---------------------
-        if (limit_merger_time is True):
-            log.info("limiting tau to < galaxy merger time")
-            mstar = self.mass_stellar()[:, :, :, np.newaxis]
-            ms_rat = mstar[1] / mstar[0]
-            mstar = mstar.sum(axis=0)   # total mass
->>>>>>> d36b39ae
-            gmt = self._gmt(mstar, ms_rat, self.redz[np.newaxis, np.newaxis, :])  # [sec]
-            bads = (tau > gmt[..., np.newaxis])
-            tau[bads] = 0.0
-            log.info(f"tau/GYR={utils.stats(tau/GYR)}, bads={np.count_nonzero(bads)/bads.size:.2e}")
-<<<<<<< HEAD
-
-        elif (limit_merger_time not in [None, False]):
-            log.warning(f"limiting tau to < {limit_merger_time/GYR:.2f} Gyr")
-            bads = (tau > limit_merger_time)
-            tau[bads] = 0.0
-            log.info(f"tau/GYR={utils.stats(tau/GYR)}, bads={np.count_nonzero(bads)/bads.size:.2e}")
-
-        # luminosity distance in [cm]
-        dl = dc * (1.0 + self.redz) * MPC     # `dc` is in [Mpc]
-        dl = dl[np.newaxis, np.newaxis, :, np.newaxis]
-        dl[dl <= 0.0] = np.nan
-        strain = utils.gw_strain_source(mchirp, dl, frst)
-=======
-
-        elif (limit_merger_time in [None, False]):
-            pass
-
-        elif utils.isnumeric(limit_merger_time):
-            log.info(f"limiting tau to < {limit_merger_time:.2f} Gyr")
-            bads = (tau/GYR > limit_merger_time)
-            tau[bads] = 0.0
-            log.info(f"tau/GYR={utils.stats(tau/GYR)}, bads={np.count_nonzero(bads)/bads.size:.2e}")
-
-        else:
-            err = f"`limit_merger_time` ({type(limit_merger_time)}) must be boolean or scalar!"
-            utils.error(err)
-
-        # convert `tau` to the correct shape, note that moveaxis MUST happen _before_ reshape!
-        # (F, M*Q*Z) ==> (M*Q*Z, F)
-        tau = np.moveaxis(tau, 0, -1)
-        fr = np.moveaxis(fr, 0, -1)
-        # (M*Q*Z, F) ==> (M, Q, Z, F)
-        tau = tau.reshape(dens.shape + (xsize,))
-        fr = fr.reshape(dens.shape + (xsize,))
-
-        dc[dc <= 0.0] = np.nan
-        dc = dc[np.newaxis, np.newaxis, :, np.newaxis]
-        # Note: `gw_strain_source` uses *orbital* frequency
-        # strain = utils.gw_strain_source(mchirp, dl, fr)
-        strain = utils.gw_strain_source(mchirp, dc * MPC, fr)
->>>>>>> d36b39ae
-        strain = np.nan_to_num(strain)
-
-        # (M, Q, Z) units: [1/s] i.e. number per second
-        number = dens * cosmo_fact
-        # (M, Q, Z, F) units: [] unitless, i.e. number
-        number = number[..., np.newaxis] * tau
-
-        return edges, number, strain
-
-<<<<<<< HEAD
-    def number_from_hardening(self, hard, fobs=None, sepa=None):
-        """Convert from number-density to finite Number, per log-frequency interval
-
-        Arguments
-        ---------
-        fobs : observed frequency in [1/yr]
-        sepa : orbital separation in [pc]
-
-        d N / d ln f_r = (dn/dz) * (dz/dt) * (dt/d ln f_r) * (dVc/dz)
-                       = (dn/dz) * (f_r / [df_r/dt]) * 4 pi c D_c^2 (1+z) * dz
-
-        d N / d ln a   = (dn/dz) * (dz/dt) * (dt/d ln a) * (dVc/dz)
-                       = (dn/dz) * (a / [da/dt]) * 4 pi c D_c^2 (1+z) * dz
-
-        """
-        if (fobs is None) == (sepa is None):
-            utils.error("one (and only one) of `fobs` or `sepa` must be provided!")
-
-        if fobs is not None:
-            xsize = len(fobs)
-            edges = self.edges + [fobs, ]
-        else:
-            xsize = len(sepa)
-            edges = self.edges + [sepa, ]
-
-        # shape: (M, Q, Z)
-        dens = self.density   # d3n/[dz dlog10(M) dq]  units: [Mpc^-3]
-
-        # (Z,) comoving-distance in Mpc
-        dc = cosmo.comoving_distance(self.redz).to('Mpc').value
-
-        # [Mpc^3/s] this is `(dVc/dz) * (dz/dt)`
-        cosmo_fact = 4 * np.pi * (SPLC/MPC) * np.square(dc) * (1.0 + self.redz)
-
-        # (M, Q)
-        mchirp = utils.m1m2_from_mtmr(self.mtot[:, np.newaxis], self.mrat[np.newaxis, :])
-        mchirp = utils.chirp_mass(*mchirp) * MSOL   # convert to [grams]
         # (M, Q, 1, 1)
         mchirp = mchirp[..., np.newaxis, np.newaxis]
 
@@ -787,8 +615,6 @@
 
         return edges, number, strain
 
-=======
->>>>>>> d36b39ae
     def gwb(self, fobs, hard=holo.evolution.Hard_GW, realize=False, **kwargs):
         """
         Arguments
@@ -824,14 +650,6 @@
         return hs
 
 
-<<<<<<< HEAD
-def sample_sam(sam, fobs, sample_threshold=10.0, cut_below_mass=1e6*MSOL, limit_merger_time=2.0*GYR):
-    """
-    fobs in units of [1/sec]
-    """
-    # edges: Mtot [gram], mrat (q), redz (z), fobs (f) [1/sec]
-    edges, number, _ = sam.number_at_gw_fobs(fobs, limit_merger_time=limit_merger_time)
-=======
 def sample_sam_with_hardening(sam, hard, fobs=None, sepa=None,
                               limit_merger_time=None, sample_threshold=10.0, cut_below_mass=1e6):
     """
@@ -841,7 +659,6 @@
 
     # edges: Mtot [Msol], mrat (q), redz (z), {fobs (f) [1/yr] OR sepa (a) [pc]}
     edges, number, _ = sam.number_from_hardening(hard, fobs=fobs, sepa=sepa, limit_merger_time=limit_merger_time)
->>>>>>> d36b39ae
     log_edges = [np.log10(edges[0]), edges[1], edges[2], np.log10(edges[3])]
 
     if cut_below_mass is not None:
@@ -905,19 +722,10 @@
 
     """
     mc = utils.chirp_mass(*utils.m1m2_from_mtmr(vals[0], vals[1]))
-<<<<<<< HEAD
-    dl = vals[2, :]
+    rz = vals[2, :]
     frst = vals[3] * (1.0 + dl)
-    dl = cosmo.luminosity_distance(dl).cgs.value
-    hs = utils.gw_strain_source(mc, dl, frst)
-=======
-    rz = vals[2, :]
-    frst = (vals[3] / YR) * (1.0 + rz)
-    # dl = cosmo.luminosity_distance(rz).cgs.value
-    # hs = utils.gw_strain_source(mc * MSOL, dl, frst)
     dc = cosmo.comoving_distance(rz).cgs.value
-    hs = utils.gw_strain_source(mc * MSOL, dc, frst)
->>>>>>> d36b39ae
+    hs = utils.gw_strain_source(mc, dc, frst)
     fo = vals[-1]
     del vals
 
