--- conflicted
+++ resolved
@@ -582,22 +582,14 @@
 
             if _DEBUG:
                 dens_check = self._ndens_gal(mass_gsmf, mstar_rat, redz)
-<<<<<<< HEAD
                 log.log(_DEBUG_LVL, "checking galaxy merger densities...")
-=======
-                log.log(_DEBUG_LVL, f"checking galaxy merger densities...")
->>>>>>> 7003ec96
                 log.log(_DEBUG_LVL, f"dens_check = {utils.stats(dens_check)}")
                 log.log(_DEBUG_LVL, f"dens       = {utils.stats(dens)}")
                 err = (dens - dens_check) / dens_check
                 log.log(_DEBUG_LVL, f"       err = {utils.stats(err)}")
                 bads = ~np.isclose(dens, dens_check, rtol=1e-6, atol=1e-100)
                 if np.any(bads):
-<<<<<<< HEAD
                     err_msg = "Galaxy ndens check failed!"
-=======
-                    err_msg = f"Galaxy ndens check failed!"
->>>>>>> 7003ec96
                     log.exception(err_msg)
                     bads = np.where(bads)
                     log.error(f"check bads = {utils.stats(dens_check[bads])}")
@@ -622,22 +614,14 @@
 
             if _DEBUG:
                 dens_check = self._ndens_mbh(mass_gsmf, mstar_rat, redz)
-<<<<<<< HEAD
                 log.log(_DEBUG_LVL, "checking MBH merger densities...")
-=======
-                log.log(_DEBUG_LVL, f"checking MBH merger densities...")
->>>>>>> 7003ec96
                 log.log(_DEBUG_LVL, f"dens_check = {utils.stats(dens_check)}")
                 log.log(_DEBUG_LVL, f"dens       = {utils.stats(dens)}")
                 err = (dens - dens_check) / dens_check
                 log.log(_DEBUG_LVL, f"       err = {utils.stats(err)}")
                 bads = ~np.isclose(dens, dens_check, rtol=1e-6, atol=1e-100)
                 if np.any(bads):
-<<<<<<< HEAD
                     err_msg = "MBH ndens check failed!"
-=======
-                    err_msg = f"MBH ndens check failed!"
->>>>>>> 7003ec96
                     log.exception(err_msg)
                     bads = np.where(bads)
                     log.error(f"check bads = {utils.stats(dens_check[bads])}")
@@ -883,7 +867,6 @@
         edges[-1] = fobs_orb_edges
         log.debug(f"dnum: {utils.stats(dnum)}")
 
-<<<<<<< HEAD
         if _DEBUG and np.any(np.isnan(dnum)):
             err = "Found nan `dnum` values!"
             log.exception(err)
@@ -891,10 +874,11 @@
 
         if _DEBUG and np.any(np.isnan(dnum)):
             err = "Found nan `dnum` values!"
-=======
+            log.exception(err)
+            raise ValueError(err)
+
         if np.any(np.isnan(dnum)):
             err = f"Found nan `dnum` values!"
->>>>>>> 7003ec96
             log.exception(err)
             raise ValueError(err)
 
@@ -914,7 +898,6 @@
         log.debug(f"number: {utils.stats(number)}")
         log.debug(f"number.sum(): {number.sum():.4e}")
 
-<<<<<<< HEAD
         if _DEBUG and np.any(np.isnan(number)):
             print(f"{np.any(np.isnan(dnum))=}")
             err = "Found nan `number` values!"
@@ -924,11 +907,6 @@
         if _DEBUG and np.any(np.isnan(number)):
             print(f"{np.any(np.isnan(dnum))=}")
             err = "Found nan `number` values!"
-=======
-        if np.any(np.isnan(number)):
-            print(f"{np.any(np.isnan(dnum))=}")
-            err = f"Found nan `number` values!"
->>>>>>> 7003ec96
             log.exception(err)
             raise ValueError(err)
 
@@ -938,10 +916,12 @@
             log.exception(err)
             raise ValueError(err)
 
-<<<<<<< HEAD
-
-=======
->>>>>>> 7003ec96
+        if np.any(np.isnan(number)):
+            print(f"{np.any(np.isnan(dnum))=}")
+            err = f"Found nan `number` values!"
+            log.exception(err)
+            raise ValueError(err)
+
         # ---- Get the GWB spectrum from number of binaries over grid
         hc = gravwaves._gws_from_number_grid_integrated(edges, number, realize)
         if squeeze:
