# Byte-compiled / optimized / DLL files
__pycache__/
*.py[cod]
*$py.class

# C extensions
*.so

# Distribution / packaging
.Python
env/
build/
develop-eggs/
dist/
downloads/
eggs/
.eggs/
lib/
lib64/
parts/
sdist/
var/
wheels/
*.egg-info/
.installed.cfg
*.egg

# PyInstaller
#  Usually these files are written by a python script from a template
#  before PyInstaller builds the exe, so as to inject date/other infos into it.
*.manifest
*.spec

# Installer logs
pip-log.txt
pip-delete-this-directory.txt

# Unit test / coverage reports
htmlcov/
.tox/
.coverage
.coverage.*
.cache
.pytest_cache
nosetests.xml
coverage.xml
*.cover
.hypothesis/

# Translations
*.mo
*.pot

# Django stuff:
*.log
local_settings.py

# Flask stuff:
instance/
.webassets-cache

# Scrapy stuff:
.scrapy

# Sphinx documentation
docs/_build/

# PyBuilder
target/

# Jupyter Notebook
.ipynb_checkpoints

# pyenv
.python-version

# celery beat schedule file
celerybeat-schedule

# SageMath parsed files
*.sage.py

# dotenv
.env

# virtualenv
.venv
venv/
ENV/

# Spyder project settings
.spyderproject
.spyproject

# Rope project settings
.ropeproject

# mkdocs documentation
/site

# mypy
.mypy_cache/

# profraw files from LLVM? Unclear exactly what triggers this
# There are reports this comes from LLVM profiling, but also Xcode 9.
*profraw
holodeck/tests/converted_notebooks
ms.pdf
holodeck.code-workspace
docs/holodeck-paper/src/out
.vscode/
output/*
<<<<<<< HEAD
*.png
=======
*.png
*.pdf
>>>>>>> 4a01f1e2
<|MERGE_RESOLUTION|>--- conflicted
+++ resolved
@@ -110,9 +110,5 @@
 docs/holodeck-paper/src/out
 .vscode/
 output/*
-<<<<<<< HEAD
 *.png
-=======
-*.png
-*.pdf
->>>>>>> 4a01f1e2
+*.pdf