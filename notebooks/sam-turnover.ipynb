--- conflicted
+++ resolved
@@ -500,13 +500,8 @@
     "for pl in np.arange(1.0, 3.1, 0.5):\n",
     "    l1, = ax.plot(xx, np.power(xx, pl), color='0.5', ls='--', alpha=0.25)    \n",
     "    l2, = ax.plot(xx, np.power(xx, -pl), color='0.5', ls='--', alpha=0.25)    \n",
-<<<<<<< HEAD
     "    zplot.label_line(ax, l1, f\"${pl:+.1f}$\", x=0.1, flip_rotation=True, alpha=0.35)\n",
     "    zplot.label_line(ax, l2, f\"${-pl:+.1f}$\", x=0.9, flip_rotation=True, alpha=0.35)\n",
-=======
-    "    zplot.label_line(ax, l1, f\"{pl:.1f}\", x=0.9)\n",
-    "    zplot.label_line(ax, l2, f\"{-pl:.1f}\", x=0.9)\n",
->>>>>>> 28656dfa
     "    \n",
     "ax.legend(handles, labels)\n",
     "plt.show()"
