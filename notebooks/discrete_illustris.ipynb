--- conflicted
+++ resolved
@@ -69,17 +69,10 @@
     "\n",
     "# ---- Apply population modifiers\n",
     "\n",
-<<<<<<< HEAD
-    "# # resample to increase the number of binaries\n",
-    "# mod_resamp = holo.PM_Resample(resample=2.0)\n",
-    "# # modify population (in-place)\n",
-    "# pop.modify(mod_resamp)\n",
-=======
     "# resample to increase the number of binaries\n",
     "mod_resamp = holo.population.PM_Resample(resample=2.0)\n",
     "# modify population (in-place)\n",
     "pop.modify(mod_resamp)\n",
->>>>>>> d1fb565e
     "\n",
     "# ---- Evolve binary population\n",
     "\n",
@@ -150,15 +143,9 @@
    "metadata": {},
    "outputs": [],
    "source": [
-<<<<<<< HEAD
-    "# mod_resamp = holo.PM_Resample(resample=2.0)\n",
-    "# pop.modify(mod_resamp)\n",
-    "# print(\"Population now has\", pop.size, \"elements\")"
-=======
     "mod_resamp = holo.population.PM_Resample(resample=2.0)\n",
     "pop.modify(mod_resamp)\n",
     "print(\"Population now has\", pop.size, \"elements\")"
->>>>>>> d1fb565e
    ]
   },
   {
@@ -174,19 +161,10 @@
    "metadata": {},
    "outputs": [],
    "source": [
-<<<<<<< HEAD
-    "# Create the modifier using M-Host relation\n",
-    "# mmbulge = holo.relations.MMBulge_MM13()\n",
-    "# mbulgez = holo.relations.MMBulge_Redshift_MM13(zplaw=1.5)\n",
-    "msigma = holo.relations.MSigma_MM13()\n",
-    "# Try replacing \"msigma\" below with one of the above holo.relations\n",
-    "mod_mm13 = holo.PM_Mass_Reset(msigma, scatter=True)\n",
-=======
     "# Create the modifier using M-Mbulge relation\n",
     "# mod_mm13 = holo.PM_MM13(relation='mbulge')\n",
     "mmbulge = holo.relations.MMBulge_MM13()\n",
     "mod_mm13 = holo.population.PM_Mass_Reset(mmbulge, scatter=True)\n",
->>>>>>> d1fb565e
     "\n",
     "# Choose percentiles\n",
     "percs = 100*sp.stats.norm.cdf([-1, 0, 1])\n",
@@ -341,8 +319,6 @@
    ]
   },
   {
-<<<<<<< HEAD
-=======
    "cell_type": "markdown",
    "metadata": {},
    "source": [
@@ -419,27 +395,19 @@
    ]
   },
   {
->>>>>>> d1fb565e
-   "cell_type": "code",
-   "execution_count": null,
-   "metadata": {},
-   "outputs": [],
-<<<<<<< HEAD
-   "source": []
-=======
+   "cell_type": "code",
+   "execution_count": null,
+   "metadata": {},
+   "outputs": [],
    "source": [
     "hs, fo = holo.sam._strains_from_samples(samples)"
    ]
->>>>>>> d1fb565e
-  },
-  {
-   "cell_type": "code",
-   "execution_count": null,
-   "metadata": {},
-   "outputs": [],
-<<<<<<< HEAD
-   "source": []
-=======
+  },
+  {
+   "cell_type": "code",
+   "execution_count": null,
+   "metadata": {},
+   "outputs": [],
    "source": [
     "nloud = 5\n",
     "colors = plot._get_cmap('plasma')(np.linspace(0.05, 0.95, nloud))# print(colors)\n",
@@ -476,7 +444,6 @@
     "\n",
     "plt.show()"
    ]
->>>>>>> d1fb565e
   }
  ],
  "metadata": {
@@ -484,11 +451,7 @@
    "hash": "61b4062b24dfb1010f420dad5aa3bd73a4d2af47d0ec44eafec465a35a9d7239"
   },
   "kernelspec": {
-<<<<<<< HEAD
-   "display_name": "Python 3 (ipykernel)",
-=======
    "display_name": "Python 3.9.12 ('py39')",
->>>>>>> d1fb565e
    "language": "python",
    "name": "python3"
   },
