--- conflicted
+++ resolved
@@ -1,29 +1,5 @@
 {
  "cells": [
-  {
-   "cell_type": "code",
-   "execution_count": null,
-   "id": "f635f8d1",
-   "metadata": {},
-   "outputs": [],
-   "source": []
-  },
-  {
-   "cell_type": "code",
-   "execution_count": null,
-   "id": "3d14d81d",
-   "metadata": {},
-   "outputs": [],
-   "source": []
-  },
-  {
-   "cell_type": "code",
-   "execution_count": null,
-   "id": "0b081790",
-   "metadata": {},
-   "outputs": [],
-   "source": []
-  },
   {
    "cell_type": "code",
    "execution_count": null,
@@ -71,8 +47,6 @@
     "\n",
     "log = holo.log\n",
     "log.setLevel(logging.INFO)"
-<<<<<<< HEAD
-=======
    ]
   },
   {
@@ -123,7 +97,6 @@
     "\n",
     "thard = rchar / dadt\n",
     "print(f\"{thard/GYR=:.4e}\")"
->>>>>>> dc46575a
    ]
   },
   {
@@ -163,75 +136,24 @@
    "source": [
     "# ---- Create initial population\n",
     "\n",
-    "bin_pop = holo.population.Pop_Illustris()\n",
+    "pop = holo.population.Pop_Illustris()\n",
     "\n",
     "# ---- Apply population modifiers\n",
     "\n",
     "# resample to increase the number of binaries\n",
     "mod_resamp = holo.PM_Resample(resample=5.0)\n",
     "# modify population (in-place)\n",
-    "bin_pop.modify(mod_resamp)\n"
-   ]
-  },
-  {
-   "cell_type": "code",
-   "execution_count": null,
-   "id": "ff7bb148",
-   "metadata": {},
-   "outputs": [],
-   "source": [
-    "cosmo.tlbk_to_z(-1e9*YR)"
-   ]
-  },
-  {
-   "cell_type": "code",
-   "execution_count": null,
-   "id": "3d0aaaff",
-   "metadata": {},
-   "outputs": [],
-   "source": [
-    "holo.utils.gw_dedt(1e8*MSOL, 1e7*MSOL, 1e-5*PC, 0.5)"
-   ]
-  },
-  {
-   "cell_type": "code",
-   "execution_count": null,
-   "id": "201ad840",
-   "metadata": {},
-   "outputs": [],
-   "source": [
-    "gbh = holodeck.observations.Kormendy_Ho_2013()"
-   ]
-  },
-  {
-   "cell_type": "code",
-   "execution_count": null,
-   "id": "bb0a0674",
-   "metadata": {},
-   "outputs": [],
-   "source": [
-    "gbh.mbulge_from_mbh(1e8*MSOL) / MSOL / 1e8"
-   ]
-  },
-  {
-   "cell_type": "code",
-   "execution_count": null,
-   "id": "5bb63f2e",
-   "metadata": {},
-   "outputs": [],
-   "source": [
-    "sepa = np.logspace(-2, 2, 100)\n",
-    "\n",
-    "ax = plt.gca()\n",
-    "ax.set(xscale='log')\n",
-    "\n",
-    "for qq in [3.0, 9.0, 27, 81.0]:\n",
-    "    hh = shm06.H(1.0/qq, sepa)\n",
-    "\n",
-    "    ax.plot(sepa, hh, label=qq)\n",
-    "\n",
-    "plt.legend()\n",
-    "plt.show()"
+    "pop.modify(mod_resamp)\n"
+   ]
+  },
+  {
+   "cell_type": "code",
+   "execution_count": null,
+   "id": "75b5fed1",
+   "metadata": {},
+   "outputs": [],
+   "source": [
+    "pop.mass"
    ]
   }
  ],
