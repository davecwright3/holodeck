{
 "cells": [
  {
   "cell_type": "code",
   "execution_count": null,
   "id": "f9a9d9bc",
   "metadata": {},
   "outputs": [],
   "source": [
    "# %load ../init.ipy\n",
    "%reload_ext autoreload\n",
    "%autoreload 2\n",
    "from importlib import reload\n",
    "\n",
    "import os\n",
    "import sys\n",
    "import logging\n",
    "import warnings\n",
    "import numpy as np\n",
    "import astropy as ap\n",
    "import scipy as sp\n",
    "import scipy.stats\n",
    "import matplotlib as mpl\n",
    "import matplotlib.pyplot as plt\n",
    "\n",
    "import h5py\n",
    "import tqdm.notebook as tqdm\n",
    "\n",
    "import kalepy as kale\n",
    "import kalepy.utils\n",
    "import kalepy.plot\n",
    "\n",
    "import holodeck as holo\n",
    "import holodeck.sam\n",
    "from holodeck import cosmo, utils, plot\n",
    "from holodeck.constants import MSOL, PC, YR, MPC, GYR\n",
    "\n",
    "# Silence annoying numpy errors\n",
    "np.seterr(divide='ignore', invalid='ignore', over='ignore')\n",
    "warnings.filterwarnings(\"ignore\", category=UserWarning)\n",
    "\n",
    "# Plotting settings\n",
    "mpl.rc('font', **{'family': 'serif', 'sans-serif': ['Times'], 'size': 15})\n",
    "mpl.rc('lines', solid_capstyle='round')\n",
    "mpl.rc('mathtext', fontset='cm')\n",
    "mpl.style.use('default')   # avoid dark backgrounds from dark theme vscode\n",
    "plt.rcParams.update({'grid.alpha': 0.5})\n",
    "\n",
    "log = holo.log\n",
    "log.setLevel(logging.INFO)"
   ]
  },
  {
   "cell_type": "markdown",
   "id": "630dd2a1",
   "metadata": {},
   "source": [
    "# Quick Start"
   ]
  },
  {
   "cell_type": "code",
   "execution_count": null,
   "id": "4f80bc42",
   "metadata": {},
   "outputs": [],
   "source": [
    "# ---- Construct S.A.M. with default settings ----\n",
    "sam = holo.sam.Semi_Analytic_Model()"
   ]
  },
  {
   "cell_type": "code",
   "execution_count": null,
   "id": "a4e14d8e",
   "metadata": {},
   "outputs": [],
   "source": [
    "# ---- Choose frequencies, and calculate GWB ----\n",
    "fobs = utils.nyquist_freqs(15.0*YR, 0.1*YR)\n",
    "print(utils.stats(1/(fobs*YR)), \"[yr]\")"
   ]
  },
  {
   "cell_type": "code",
   "execution_count": null,
   "id": "abde3ae2",
   "metadata": {},
   "outputs": [],
   "source": [
    "gwb = sam.gwb(fobs, realize=10)    # calculate 10 different realizations"
   ]
  },
  {
   "cell_type": "code",
   "execution_count": null,
   "id": "b69aed2a",
   "metadata": {},
   "outputs": [],
   "source": [
    "# ---- Plot GWB ----\n",
    "\n",
<<<<<<< HEAD
    "fig, ax = plot.figax(xlabel='Frequency [1/yr]', ylabel='Characteristic Strain')\n",
    "# ax.set(xlabel='Frequency [1/yr]', ylabel='Characteristic Strain')\n",
    "# ax.grid(alpha=0.2)\n",
=======
    "fig, ax = plt.subplots(figsize=[8, 4])\n",
    "ax.set(xscale='log', xlabel='Frequency [1/yr]', yscale='log', ylabel='Characteristic Strain')\n",
    "ax.grid(alpha=0.2)\n",
>>>>>>> 2c42bab1
    "\n",
    "xx = fobs * YR\n",
    "xx = kale.utils.midpoints(xx) \n",
    "yy = 1e-15 * np.power(xx, -2.0/3.0)\n",
    "ax.plot(xx, yy, 'k--', alpha=0.25, lw=2.0)\n",
    "ax.plot(xx, np.median(gwb, axis=-1), 'k-')\n",
    "for pp in [50, 98]:\n",
    "    percs = pp / 2\n",
    "    percs = [50 - percs, 50 + percs]\n",
    "    ax.fill_between(xx, *np.percentile(gwb, percs, axis=-1), alpha=0.25, color='b')\n",
    "\n",
    "plt.show()"
   ]
  },
  {
   "cell_type": "markdown",
   "id": "835aec19",
   "metadata": {},
   "source": [
    "# build SAM component-by-component"
   ]
  },
  {
   "cell_type": "code",
   "execution_count": null,
   "id": "7dacb18d",
   "metadata": {},
   "outputs": [],
   "source": [
    "gsmf = holo.sam.GSMF_Schechter()        # Galaxy Stellar-Mass Function (GSMF)\n",
    "gpf = holo.sam.GPF_Power_Law()          # Galaxy Pair Fraction         (GPF)\n",
    "gmt = holo.sam.GMT_Power_Law()          # Galaxy Merger Time           (GMT)\n",
    "mmbulge = holo.relations.MMBulge_MM13() # M-MBulge Relation            (MMB)\n",
    "\n",
    "sam = holo.sam.Semi_Analytic_Model(gsmf=gsmf, gpf=gpf, gmt=gmt, mmbulge=mmbulge)"
   ]
  },
  {
   "cell_type": "code",
   "execution_count": null,
   "id": "e9fc9e99",
   "metadata": {},
   "outputs": [],
   "source": [
    "# ---- Calculate GWB Amplitude distribution at 1/yr ----\n",
    "fobs = 1.0/YR\n",
    "fobs = [0.9*fobs, 1.1*fobs]\n",
    "ayr = sam.gwb(fobs, realize=100)\n",
    "print(ayr.shape, utils.stats(ayr))"
   ]
  },
  {
   "cell_type": "code",
   "execution_count": null,
   "id": "e56708aa",
   "metadata": {},
   "outputs": [],
   "source": [
    "fig, ax = plt.subplots(figsize=[8, 4])\n",
    "ax.set(xlabel=r'$\\log_{10}(A_\\mathrm{yr})$', ylabel='Probability Density')\n",
    "ax.grid(alpha=0.2)\n",
    "kale.dist1d(ayr, density=True, confidence=True)\n",
    "\n",
    "plt.show()"
   ]
  },
  {
   "cell_type": "markdown",
   "id": "4b567f98",
   "metadata": {},
   "source": [
    "## Plot GWB Amplitude Distribution vs. M-MBulge parameters"
   ]
  },
  {
   "cell_type": "code",
   "execution_count": null,
   "id": "99f01130",
   "metadata": {},
   "outputs": [],
   "source": [
    "alpha_list = [0.85, 1.0, 1.15]\n",
    "norm_list = np.logspace(7, 9, 5)\n",
    "NREALS = 100\n",
    "# FREQ = 1.0 / YR   # [1/s]\n",
    "\n",
    "dist_mmb = np.zeros((len(alpha_list), norm_list.size, NREALS))\n",
    "\n",
    "for aa, alpha in enumerate(tqdm.tqdm(alpha_list)):\n",
    "    for nn, norm in enumerate(tqdm.tqdm(norm_list, leave=False)):\n",
    "        mmbulge = holo.relations.MMBulge_Standard(mamp=norm*MSOL, mplaw=alpha)\n",
    "        sam = holo.sam.Semi_Analytic_Model(gsmf=gsmf, gpf=gpf, gmt=gmt, mmbulge=mmbulge, shape=(21, 20, 19))\n",
    "        # dist_mmb[aa, nn, :] = sam.gwb(FREQ, realize=NREALS)\n",
    "        dist_mmb[aa, nn, :] = sam.gwb(fobs, realize=NREALS)"
   ]
  },
  {
   "cell_type": "code",
   "execution_count": null,
   "id": "22a7c9c1",
   "metadata": {},
   "outputs": [],
   "source": [
    "fig, ax = plt.subplots(figsize=[6, 4])\n",
    "ax.set(xscale='log', xlabel='M-MBulge Mass', yscale='log', ylabel=r'GWB $A_\\mathrm{yr}$')\n",
    "ax.grid(alpha=0.2)\n",
    "\n",
    "dist = dist_mmb\n",
    "\n",
    "for aa, dd in zip(alpha_list, dist):\n",
    "    med = np.median(dd, axis=-1)\n",
    "    cc, = ax.plot(norm_list, med, label=aa)\n",
    "    cc = cc.get_color()\n",
    "    ax.fill_between(norm_list, *np.percentile(dd, [25, 75], axis=-1), color=cc, alpha=0.25)\n",
    "    \n",
    "plt.legend(title='slope')\n",
    "plt.show()"
   ]
  }
 ],
 "metadata": {
  "interpreter": {
   "hash": "61b4062b24dfb1010f420dad5aa3bd73a4d2af47d0ec44eafec465a35a9d7239"
  },
  "kernelspec": {
   "display_name": "Python 3.9.7 64-bit ('py39': conda)",
   "name": "python3"
  },
  "language_info": {
   "codemirror_mode": {
    "name": "ipython",
    "version": 3
   },
   "file_extension": ".py",
   "mimetype": "text/x-python",
   "name": "python",
   "nbconvert_exporter": "python",
   "pygments_lexer": "ipython3",
   "version": "3.9.12"
  },
  "toc": {
   "base_numbering": 1,
   "nav_menu": {},
   "number_sections": true,
   "sideBar": true,
   "skip_h1_title": false,
   "title_cell": "Table of Contents",
   "title_sidebar": "Contents",
   "toc_cell": false,
   "toc_position": {
    "height": "calc(100% - 180px)",
    "left": "10px",
    "top": "150px",
    "width": "165px"
   },
   "toc_section_display": true,
   "toc_window_display": true
  },
  "varInspector": {
   "cols": {
    "lenName": 16,
    "lenType": 16,
    "lenVar": 40
   },
   "kernels_config": {
    "python": {
     "delete_cmd_postfix": "",
     "delete_cmd_prefix": "del ",
     "library": "var_list.py",
     "varRefreshCmd": "print(var_dic_list())"
    },
    "r": {
     "delete_cmd_postfix": ") ",
     "delete_cmd_prefix": "rm(",
     "library": "var_list.r",
     "varRefreshCmd": "cat(var_dic_list()) "
    }
   },
   "types_to_exclude": [
    "module",
    "function",
    "builtin_function_or_method",
    "instance",
    "_Feature"
   ],
   "window_display": false
  }
 },
 "nbformat": 4,
 "nbformat_minor": 5
}<|MERGE_RESOLUTION|>--- conflicted
+++ resolved
@@ -100,15 +100,9 @@
    "source": [
     "# ---- Plot GWB ----\n",
     "\n",
-<<<<<<< HEAD
     "fig, ax = plot.figax(xlabel='Frequency [1/yr]', ylabel='Characteristic Strain')\n",
     "# ax.set(xlabel='Frequency [1/yr]', ylabel='Characteristic Strain')\n",
     "# ax.grid(alpha=0.2)\n",
-=======
-    "fig, ax = plt.subplots(figsize=[8, 4])\n",
-    "ax.set(xscale='log', xlabel='Frequency [1/yr]', yscale='log', ylabel='Characteristic Strain')\n",
-    "ax.grid(alpha=0.2)\n",
->>>>>>> 2c42bab1
     "\n",
     "xx = fobs * YR\n",
     "xx = kale.utils.midpoints(xx) \n",
